# AccessiWeather (v0.9.4-dev)
<<<<<<< HEAD

A desktop weather application with robust accessibility features and international weather support. Built using the BeeWare/Toga framework with a focus on screen reader compatibility and keyboard navigation.

> Important: BeeWare/Toga is the active framework. The installer scripts in the installer/ folder use PyInstaller + Inno Setup from the legacy wxPython era and are currently broken. We are migrating packaging to BeeWare Briefcase. Until installer scripts are updated, use Briefcase for development and packaging.

=======

A desktop weather application with robust accessibility features and international weather support. Built using the BeeWare/Toga framework with a focus on screen reader compatibility and keyboard navigation.
>>>>>>> 9a4f4b6e

## Features

### Weather Data Sources
- **Multiple weather providers**: Choose between National Weather Service (NWS), Open-Meteo, or automatic selection
- **International support**: Open-Meteo integration provides free weather data for locations worldwide
- **Automatic provider selection**: Uses NWS for US locations (with alerts) and Open-Meteo for international locations
- **Real-time weather data**: Current conditions, forecasts, and alerts from trusted sources

### Location Management
- **Multiple saved locations**: Save and switch between favorite locations
- **Flexible location search**: Search by address, ZIP code, or coordinates
- **Manual coordinate entry**: Precise location specification support
- **Automatic location persistence**: Your locations are remembered between sessions
- **Nationwide view**: National weather outlook and discussions

### Comprehensive Weather Information
- **Current conditions**: Real-time temperature, humidity, wind speed, and pressure
- **Extended forecasts**: 7-day detailed forecasts with all 14 periods
- **Hourly forecasts**: Short-term detailed predictions
- **Weather alerts**: Active watches, warnings, and advisories (NWS locations only)
- **Weather discussions**: In-depth analysis from Weather Prediction Center and Storm Prediction Center
- **Configurable updates**: Customizable refresh intervals (1-1440 minutes)

### System Integration
- **System tray support**: Minimize to system tray with context menu access
- **Desktop notifications**: Real-time alerts for severe weather conditions
- **Portable mode**: Automatic detection for portable installations
- **Keyboard shortcuts**: Escape key to minimize to tray, full keyboard navigation

### Display & Customization
- **Temperature units**: Choose Fahrenheit, Celsius, or display both
- **Dynamic taskbar icons**: Customizable weather-based icon text
- **Precise location alerts**: County/township level alert targeting
- **Configurable alert radius**: Customize alert coverage area (miles)

### Accessibility Features
- **Full screen reader compatibility**: Tested with NVDA, JAWS, and other screen readers
- **Complete keyboard navigation**: All features accessible without a mouse
- **Accessible UI controls**: Properly labeled widgets and clear focus indicators
- **Clear notifications**: Screen reader-friendly alert and status messages

## Installation

### Option 1: Download Pre-built Binaries (Recommended)
Visit our [GitHub Pages download site](https://orinks.github.io/AccessiWeather/) to download:
- **Windows Installer**: Full installation with Start Menu integration
- **Portable Version**: Run from any folder without installation

### Option 2: Install from Source
```bash
# Clone the repository
git clone https://github.com/Orinks/AccessiWeather.git
cd AccessiWeather

# Install in development mode
pip install -e .
```

### Option 3: Run with Portable Mode
```bash
# Force portable mode (saves config in app directory)
accessiweather --portable
```
<<<<<<< HEAD

## First-time Setup

1. **Run the application** to create the configuration directory:
   ```bash
   accessiweather
   ```

2. **Configure weather data source** (optional):
   - Go to Settings → General tab
   - Choose your preferred weather data source:
     - **National Weather Service**: US locations only (includes alerts)
     - **Open-Meteo**: International locations (no alerts)
     - **Automatic**: Best of both (recommended)

3. **NOAA API setup** (required for NWS data):
   - The application will prompt for your contact information
   - This is required by NOAA's terms of service for API access
   - Your information is stored locally and only sent to NOAA

4. **Customize settings** (optional):
   - Update interval (1-1440 minutes)
   - Temperature units (Fahrenheit, Celsius, or both)
   - Alert radius and precision
   - System tray behavior
   - Taskbar icon customization

## Packaging and Installation

We are migrating to BeeWare Briefcase for builds and installers.

- The legacy scripts in installer/ use PyInstaller + Inno Setup and target the wxPython app; they are not compatible with the current Toga app.
- Until Briefcase packaging is finalized for release builds, use Briefcase for development runs and testing.

### Development workflow (Briefcase)

```bash
# Create/activate your venv
python -m venv .venv
source .venv/Scripts/activate  # Windows

# Install deps
pip install -r requirements-dev.txt

# Run in dev mode
briefcase dev

# Run tests
briefcase dev --test  # or: pytest
```

### Release packaging (coming soon)

We will update this section with Briefcase commands for building installer and portable distributions for Windows (MSI/ZIP), and other platforms.

In the meantime, do not use installer/build_installer.ps1 or .sh — they are broken for the Toga app and will be removed or replaced.


### Briefcase packaging (Windows MSI)

Use BeeWare Briefcase to produce a native Windows installer (MSI):

```bash
# Ensure Briefcase is installed
pip install briefcase

# Create platform scaffold (first time per platform)
briefcase create windows

# Build the app bundle
briefcase build windows

# Package into an MSI installer
briefcase package windows
```

Artifacts
- MSI output: dist/AccessiWeather-<version>.msi (path may vary slightly by Briefcase version)
- Build tree (intermediate files): windows/AccessiWeather/

### Portable ZIP (temporary recipe)

Briefcase focuses on native installers. If you need a portable ZIP during migration:

- After a successful build (briefcase build windows), zip the built app folder.

PowerShell (Windows):
```powershell
$AppDir = "windows/AccessiWeather/build/AccessiWeather"
$ZipOut = "dist/AccessiWeather_Portable_v$((python -c \"import tomllib,sys;print(tomllib.load(open('pyproject.toml','rb'))['project']['version'])\")) .zip"
Compress-Archive -Path "$AppDir/*" -DestinationPath $ZipOut -Force
```

Bash (Git Bash):
```bash
APP_DIR="windows/AccessiWeather/build/AccessiWeather"
VERSION=$(python - <<'PY'
import tomllib
print(tomllib.load(open('pyproject.toml','rb'))['project']['version'])
PY
)
( cd "$APP_DIR" && zip -r "../../../../dist/AccessiWeather_Portable_v${VERSION}.zip" . )
```
=======

## First-time Setup

1. **Run the application** to create the configuration directory:
   ```bash
   accessiweather
   ```

2. **Configure weather data source** (optional):
   - Go to Settings → General tab
   - Choose your preferred weather data source:
     - **National Weather Service**: US locations only (includes alerts)
     - **Open-Meteo**: International locations (no alerts)
     - **Automatic**: Best of both (recommended)

3. **NOAA API setup** (required for NWS data):
   - The application will prompt for your contact information
   - This is required by NOAA's terms of service for API access
   - Your information is stored locally and only sent to NOAA

4. **Customize settings** (optional):
   - Update interval (1-1440 minutes)
   - Temperature units (Fahrenheit, Celsius, or both)
   - Alert radius and precision
   - System tray behavior
   - Taskbar icon customization

## Building Binaries

AccessiWeather includes a PowerShell script to build Windows binaries and installers.

### Prerequisites

- Python 3.7+ (Python 3.11 recommended)
- PowerShell 5.0+
- [Inno Setup 6](https://jrsoftware.org/isdl.php) (for creating installers)

### Building Steps

1. Ensure Inno Setup is installed and in your PATH
   ```powershell
   # You can install Inno Setup using winget
   winget install JRSoftware.InnoSetup
   ```

2. Run the build script from the project root directory
   ```powershell
   # Navigate to the project directory
   cd path\to\AccessiWeather

   # Run the build script
   .\installer\build_installer.ps1
   ```

3. The script will:
   - Check for processes that might interfere with the build
   - Install PyInstaller if needed
   - Build the executable using PyInstaller
   - Create a portable ZIP archive
   - Build an installer with Inno Setup

4. After completion, you'll find the following in the `dist` directory:
   - `AccessiWeather_Setup_v{version}.exe` - Windows installer
   - `AccessiWeather_Portable_v{version}.zip` - Portable ZIP archive
   - `AccessiWeather` folder - Standalone executable and dependencies

   The version number is automatically extracted from `setup.py`.

### Troubleshooting

- If the script can't find Inno Setup, ensure it's installed and the `iscc` command is in your PATH
- If you encounter file locking issues, the script will help identify and close interfering processes
- For detailed logs, check the console output during the build process
>>>>>>> 9a4f4b6e

Note: Exact build folder names can vary between Briefcase versions; inspect windows/AccessiWeather/ after build and adjust the path as needed.

## Requirements

- **Python 3.7+** (Python 3.11+ recommended for best performance)
- **Toga 0.5.1+** (BeeWare GUI framework, automatically installed with pip)
- **Internet connection** for weather data access
- **Windows 10+** (primary platform), Linux and macOS support available

## Weather Data Sources

### National Weather Service (NWS)
- **Coverage**: United States only
- **Features**: Weather alerts, watches, warnings, detailed forecasts
- **API**: Free, no registration required
- **Contact info**: Required by NOAA terms of service

### Open-Meteo
- **Coverage**: Worldwide
- **Features**: Current conditions, forecasts (no alerts)
- **API**: Free, no registration required
- **Limitations**: No severe weather alerts available

### Automatic Mode (Recommended)
- **US locations**: Uses NWS (includes alerts)
- **International locations**: Uses Open-Meteo
- **Best of both**: Maximum coverage with alerts where available

## Known Issues

- **Screen reader parsing**: Nationwide discussions may be read incorrectly by some screen readers despite correct data formatting
- **Escape key**: Minimize to tray shortcut may not work consistently in all scenarios
- **Linux support**: Experimental - some features may not work as expected
- **API limitations**: Open-Meteo does not provide severe weather alerts
- **Geocoding**: May occasionally find locations outside supported coverage areas

## Usage Tips

### Keyboard Navigation
- **Tab/Shift+Tab**: Navigate between controls
- **Enter/Space**: Activate buttons and checkboxes
- **Arrow keys**: Navigate lists and dropdowns
- **Escape**: Minimize to system tray (when enabled)
- **F5**: Refresh weather data
- **Ctrl+S**: Open settings dialog

### System Tray
- **Right-click tray icon**: Access context menu
- **Double-click tray icon**: Show/hide main window
- **Minimize behavior**: Configurable in settings

### Weather Alerts
- **Desktop notifications**: Automatic for new alerts
- **Alert details**: Click any alert for full information
- **Precise targeting**: County/township level accuracy
- **Customizable radius**: Adjust coverage area in settings

## Contributing

We welcome contributions! Please see our [Developer Guide](docs/developer_guide.md) for information on:
- Setting up the development environment
- Running tests
- Code style guidelines
- Submitting pull requests

## Support & Documentation

- **Download**: [GitHub Pages](https://orinks.github.io/AccessiWeather/)
- **User Manual**: [docs/user_manual.md](docs/user_manual.md)
- **Developer Guide**: [docs/developer_guide.md](docs/developer_guide.md)
- **Report Issues**: [GitHub Issues](https://github.com/Orinks/AccessiWeather/issues)
- **Source Code**: [GitHub Repository](https://github.com/Orinks/AccessiWeather)

## License

This project is licensed under the MIT License - see the LICENSE file for details.

## Acknowledgments

- **National Weather Service**: For providing free, reliable weather data
- **Open-Meteo**: For international weather data coverage
- **BeeWare/Toga Community**: For the cross-platform GUI framework
- **Accessibility Community**: For testing and feedback on screen reader compatibility
Test auto-trigger: Sat, Jun  7, 2025  1:42:50 PM<|MERGE_RESOLUTION|>--- conflicted
+++ resolved
@@ -1,14 +1,6 @@
 # AccessiWeather (v0.9.4-dev)
-<<<<<<< HEAD
 
 A desktop weather application with robust accessibility features and international weather support. Built using the BeeWare/Toga framework with a focus on screen reader compatibility and keyboard navigation.
-
-> Important: BeeWare/Toga is the active framework. The installer scripts in the installer/ folder use PyInstaller + Inno Setup from the legacy wxPython era and are currently broken. We are migrating packaging to BeeWare Briefcase. Until installer scripts are updated, use Briefcase for development and packaging.
-
-=======
-
-A desktop weather application with robust accessibility features and international weather support. Built using the BeeWare/Toga framework with a focus on screen reader compatibility and keyboard navigation.
->>>>>>> 9a4f4b6e
 
 ## Features
 
@@ -73,7 +65,6 @@
 # Force portable mode (saves config in app directory)
 accessiweather --portable
 ```
-<<<<<<< HEAD
 
 ## First-time Setup
 
@@ -101,110 +92,6 @@
    - System tray behavior
    - Taskbar icon customization
 
-## Packaging and Installation
-
-We are migrating to BeeWare Briefcase for builds and installers.
-
-- The legacy scripts in installer/ use PyInstaller + Inno Setup and target the wxPython app; they are not compatible with the current Toga app.
-- Until Briefcase packaging is finalized for release builds, use Briefcase for development runs and testing.
-
-### Development workflow (Briefcase)
-
-```bash
-# Create/activate your venv
-python -m venv .venv
-source .venv/Scripts/activate  # Windows
-
-# Install deps
-pip install -r requirements-dev.txt
-
-# Run in dev mode
-briefcase dev
-
-# Run tests
-briefcase dev --test  # or: pytest
-```
-
-### Release packaging (coming soon)
-
-We will update this section with Briefcase commands for building installer and portable distributions for Windows (MSI/ZIP), and other platforms.
-
-In the meantime, do not use installer/build_installer.ps1 or .sh — they are broken for the Toga app and will be removed or replaced.
-
-
-### Briefcase packaging (Windows MSI)
-
-Use BeeWare Briefcase to produce a native Windows installer (MSI):
-
-```bash
-# Ensure Briefcase is installed
-pip install briefcase
-
-# Create platform scaffold (first time per platform)
-briefcase create windows
-
-# Build the app bundle
-briefcase build windows
-
-# Package into an MSI installer
-briefcase package windows
-```
-
-Artifacts
-- MSI output: dist/AccessiWeather-<version>.msi (path may vary slightly by Briefcase version)
-- Build tree (intermediate files): windows/AccessiWeather/
-
-### Portable ZIP (temporary recipe)
-
-Briefcase focuses on native installers. If you need a portable ZIP during migration:
-
-- After a successful build (briefcase build windows), zip the built app folder.
-
-PowerShell (Windows):
-```powershell
-$AppDir = "windows/AccessiWeather/build/AccessiWeather"
-$ZipOut = "dist/AccessiWeather_Portable_v$((python -c \"import tomllib,sys;print(tomllib.load(open('pyproject.toml','rb'))['project']['version'])\")) .zip"
-Compress-Archive -Path "$AppDir/*" -DestinationPath $ZipOut -Force
-```
-
-Bash (Git Bash):
-```bash
-APP_DIR="windows/AccessiWeather/build/AccessiWeather"
-VERSION=$(python - <<'PY'
-import tomllib
-print(tomllib.load(open('pyproject.toml','rb'))['project']['version'])
-PY
-)
-( cd "$APP_DIR" && zip -r "../../../../dist/AccessiWeather_Portable_v${VERSION}.zip" . )
-```
-=======
-
-## First-time Setup
-
-1. **Run the application** to create the configuration directory:
-   ```bash
-   accessiweather
-   ```
-
-2. **Configure weather data source** (optional):
-   - Go to Settings → General tab
-   - Choose your preferred weather data source:
-     - **National Weather Service**: US locations only (includes alerts)
-     - **Open-Meteo**: International locations (no alerts)
-     - **Automatic**: Best of both (recommended)
-
-3. **NOAA API setup** (required for NWS data):
-   - The application will prompt for your contact information
-   - This is required by NOAA's terms of service for API access
-   - Your information is stored locally and only sent to NOAA
-
-4. **Customize settings** (optional):
-   - Update interval (1-1440 minutes)
-   - Temperature units (Fahrenheit, Celsius, or both)
-   - Alert radius and precision
-   - System tray behavior
-   - Taskbar icon customization
-
 ## Building Binaries
 
 AccessiWeather includes a PowerShell script to build Windows binaries and installers.
@@ -251,9 +138,6 @@
 - If the script can't find Inno Setup, ensure it's installed and the `iscc` command is in your PATH
 - If you encounter file locking issues, the script will help identify and close interfering processes
 - For detailed logs, check the console output during the build process
->>>>>>> 9a4f4b6e
-
-Note: Exact build folder names can vary between Briefcase versions; inspect windows/AccessiWeather/ after build and adjust the path as needed.
 
 ## Requirements
 
