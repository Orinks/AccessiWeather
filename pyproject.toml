--- conflicted
+++ resolved
@@ -4,11 +4,7 @@
 
 [project]
 name = "accessiweather"
-<<<<<<< HEAD
-version = "0.9.4"
-=======
 version = "0.9.4.dev0"
->>>>>>> 4123f84c
 description = "AccessiWeather: An accessible weather application that includes NOAA and Open-Meteo support with focus on screen reader compatibility"
 authors = [
     { name = "Orinks" }
