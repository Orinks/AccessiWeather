--- conflicted
+++ resolved
@@ -38,15 +38,11 @@
     "ruff>=0.9.0",
     "mypy>=1.0.0",
     "pyright",
-<<<<<<< HEAD
-    "types-requests"
-=======
     "types-requests",
     "types-httpx"
->>>>>>> 2c613c79
 ]
 audio = [
-    "playsound3"
+    "playsound"
 ]
 
 [project.scripts]
@@ -196,11 +192,7 @@
 
 requires = [
     "toga",
-<<<<<<< HEAD
-    "playsound3",
-=======
     "playsound",
->>>>>>> 2c613c79
     "httpx>=0.20.0",
     "python-dateutil",
     "desktop-notifier",
