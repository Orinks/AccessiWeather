--- conflicted
+++ resolved
@@ -4,11 +4,7 @@
 
 [project]
 name = "accessiweather"
-<<<<<<< HEAD
-version = "0.9.4-dev"
-=======
 version = "0.9.4.dev0"
->>>>>>> 9a4f4b6e
 description = "AccessiWeather: An accessible weather application that includes NOAA and Open-Meteo support with focus on screen reader compatibility"
 authors = [
     { name = "Orinks" }
@@ -23,13 +19,7 @@
     "beautifulsoup4",
     "httpx>=0.20.0",
     "attrs>=22.2.0",
-<<<<<<< HEAD
-    "psutil",
-    "tufup",
-    "cryptography"
-=======
     "psutil"
->>>>>>> 9a4f4b6e
 ]
 readme = "README.md"
 classifiers = [
@@ -139,15 +129,9 @@
 # content below this line added by briefcase convert
 # This project was generated with 0.3.23 using template: https://github.com/beeware/briefcase-template @ v0.3.23
 [tool.briefcase]
-<<<<<<< HEAD
-project_name = "Accessiweather"
-bundle = "net.orinks.accessiweather"
-version = "0.0.1"
-=======
 project_name = "AccessiWeather"
 bundle = "net.orinks.accessiweather"
 version = "0.9.4.dev0"
->>>>>>> 9a4f4b6e
 url = "http://accessiweather.orinks.net"
 license.file = "LICENSE"
 author = "Orinks"
@@ -166,10 +150,6 @@
     "tests",
 ]
 
-<<<<<<< HEAD
-# Include TUF root metadata and other resources
-=======
->>>>>>> 9a4f4b6e
 resources = [
     "src/accessiweather/resources",
 ]
@@ -187,11 +167,6 @@
     "beautifulsoup4",
     "attrs>=22.2.0",
     "psutil",
-<<<<<<< HEAD
-    "tufup",
-    "cryptography",
-=======
->>>>>>> 9a4f4b6e
 ]
 test_requires = [
     "pytest>=7.0.0",
@@ -206,25 +181,11 @@
     # Add your macOS-specific app requirements here
 ]
 
-<<<<<<< HEAD
-# Build hooks for credential embedding
-pre_build = "scripts.briefcase_hooks:pre_build_hook"
-post_build = "scripts.briefcase_hooks:post_build_hook"
-
-=======
->>>>>>> 9a4f4b6e
 [tool.briefcase.app.accessiweather.linux]
 requires = [
     # Add your Linux-specific app requirements here
 ]
 
-<<<<<<< HEAD
-# Build hooks for credential embedding
-pre_build = "scripts.briefcase_hooks:pre_build_hook"
-post_build = "scripts.briefcase_hooks:post_build_hook"
-
-=======
->>>>>>> 9a4f4b6e
 [tool.briefcase.app.accessiweather.linux.system.debian]
 system_requires = [
     # Add any system packages needed at build the app here
@@ -271,13 +232,6 @@
     # Add your Windows-specific app requirements here
 ]
 
-<<<<<<< HEAD
-# Build hooks for credential embedding
-pre_build = "scripts.briefcase_hooks:pre_build_hook"
-post_build = "scripts.briefcase_hooks:post_build_hook"
-
-=======
->>>>>>> 9a4f4b6e
 # Mobile deployments
 [tool.briefcase.app.accessiweather.iOS]
 requires = [
