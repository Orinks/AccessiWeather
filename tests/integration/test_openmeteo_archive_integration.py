"""Integration tests for Open-Meteo Archive API (historical weather data)."""

from __future__ import annotations

import time
from datetime import date, timedelta

import pytest

from accessiweather.openmeteo_client import OpenMeteoApiClient
from tests.integration.conftest import (
    LIVE_WEATHER_TESTS,
    get_vcr_config,
    skip_if_cassette_missing,
)

try:
    import vcr

    HAS_VCR = True
except ImportError:
    HAS_VCR = False

# Test location: New York City (well-documented location with reliable historical data)
TEST_LAT = 40.7128
TEST_LON = -74.0060

# Rate limiting courtesy
DELAY_BETWEEN_REQUESTS = 1.0
REQUEST_TIMEOUT = 30.0

# Fixed dates for cassette tests (at least 14 days in past for ERA5 availability)
<<<<<<< HEAD
FIXED_ARCHIVE_DATE = date(2024, 12, 1)
FIXED_RANGE_END_DATE = date(2024, 11, 24)
FIXED_RANGE_START_DATE = date(2024, 11, 18)  # 7 days total
=======
# These match the dates recorded in cassettes (today - 14 days when cassettes were recorded on 2025-12-19)
FIXED_ARCHIVE_DATE = date(2025, 12, 5)
FIXED_RANGE_END_DATE = date(2025, 11, 28)
FIXED_RANGE_START_DATE = date(2025, 11, 22)  # 7 days total
>>>>>>> f11e83ae


def get_archive_date() -> date:
    """Get archive date - fixed for cassettes, dynamic for live mode."""
    if LIVE_WEATHER_TESTS:
        return date.today() - timedelta(days=14)
    return FIXED_ARCHIVE_DATE


def get_range_dates() -> tuple[date, date]:
    """Get date range - fixed for cassettes, dynamic for live mode."""
    if LIVE_WEATHER_TESTS:
        end_date = date.today() - timedelta(days=21)
        start_date = end_date - timedelta(days=6)
        return start_date, end_date
    return FIXED_RANGE_START_DATE, FIXED_RANGE_END_DATE


@pytest.fixture
def openmeteo_client():
    """Create Open-Meteo API client for tests."""
    return OpenMeteoApiClient(timeout=REQUEST_TIMEOUT, max_retries=2, retry_delay=2.0)


def _run_with_cassette(cassette_name: str, test_fn):
    """Run a test function with VCR cassette or in live mode."""
    # Skip if cassette doesn't exist and not in live mode
    skip_if_cassette_missing(cassette_name)

    if HAS_VCR:
        my_vcr = vcr.VCR(**get_vcr_config())
        with my_vcr.use_cassette(cassette_name):  # type: ignore[attr-defined]
            test_fn()
    else:
        if not LIVE_WEATHER_TESTS:
            pytest.skip("VCR not installed and not in live mode")
        test_fn()


@pytest.mark.integration
@pytest.mark.network
def test_archive_endpoint_returns_historical_data(openmeteo_client):
    """
    Test that the archive API endpoint returns historical weather data.

    Uses a fixed date for cassette replay or 14 days ago for live mode.
    """

    def run_test():
        target_date = get_archive_date()

        params = {
            "latitude": TEST_LAT,
            "longitude": TEST_LON,
            "start_date": target_date.isoformat(),
            "end_date": target_date.isoformat(),
            "daily": [
                "weather_code",
                "temperature_2m_max",
                "temperature_2m_min",
                "temperature_2m_mean",
                "wind_speed_10m_max",
            ],
            "temperature_unit": "fahrenheit",
            "timezone": "auto",
        }

        response = openmeteo_client._make_request("archive", params, use_archive=True)

        # Contract: response structure
        assert response is not None, "Archive API should return data"
        assert "daily" in response, "Response should contain daily data"

        daily = response["daily"]
        assert "time" in daily, "Daily data should contain time array"
        assert "temperature_2m_max" in daily, "Daily data should contain temperature_2m_max"
        assert "temperature_2m_min" in daily, "Daily data should contain temperature_2m_min"

        # Contract: should return exactly 1 day of data
        times = daily["time"]
        assert len(times) == 1, f"Should have exactly 1 day of data, got {len(times)}"

        # Contract: temperature values are reasonable (not null, within plausible range)
        temp_max = daily["temperature_2m_max"][0]
        temp_min = daily["temperature_2m_min"][0]

        assert temp_max is not None, "Max temperature should not be None"
        assert temp_min is not None, "Min temperature should not be None"

        # Fahrenheit range check: -40°F to 130°F covers all Earth locations
        assert -40 <= temp_max <= 130, f"Max temp {temp_max}°F outside plausible range"
        assert -40 <= temp_min <= 130, f"Min temp {temp_min}°F outside plausible range"
        assert temp_min <= temp_max, "Min temp should be <= max temp"

        if LIVE_WEATHER_TESTS:
            time.sleep(DELAY_BETWEEN_REQUESTS)

    _run_with_cassette("openmeteo/archive_historical_data.yaml", run_test)


@pytest.mark.integration
@pytest.mark.network
def test_archive_endpoint_different_from_forecast(openmeteo_client):
    """
    Verify archive endpoint uses different base URL than forecast endpoint.

    This test confirms the fix works by checking that:
    1. Archive requests go to archive-api.open-meteo.com
    2. Forecast requests go to api.open-meteo.com
    """

    def run_test():
        # Contract: client should have both URLs configured
        assert openmeteo_client.BASE_URL == "https://api.open-meteo.com/v1"
        assert openmeteo_client.ARCHIVE_BASE_URL == "https://archive-api.open-meteo.com/v1"

        # Fetch from forecast endpoint (current weather)
        forecast_response = openmeteo_client.get_current_weather(
            latitude=TEST_LAT,
            longitude=TEST_LON,
            temperature_unit="fahrenheit",
        )

        assert forecast_response is not None, "Forecast endpoint should work"
        assert "current" in forecast_response, "Forecast should have current data"

        if LIVE_WEATHER_TESTS:
            time.sleep(DELAY_BETWEEN_REQUESTS)

        # Fetch from archive endpoint
        target_date = get_archive_date()
        params = {
            "latitude": TEST_LAT,
            "longitude": TEST_LON,
            "start_date": target_date.isoformat(),
            "end_date": target_date.isoformat(),
            "daily": ["temperature_2m_max", "temperature_2m_min"],
            "temperature_unit": "fahrenheit",
            "timezone": "auto",
        }

        archive_response = openmeteo_client._make_request("archive", params, use_archive=True)

        assert archive_response is not None, "Archive endpoint should work"
        assert "daily" in archive_response, "Archive should have daily data"

        if LIVE_WEATHER_TESTS:
            time.sleep(DELAY_BETWEEN_REQUESTS)

    _run_with_cassette("openmeteo/archive_vs_forecast.yaml", run_test)


@pytest.mark.integration
@pytest.mark.network
def test_archive_date_range_query(openmeteo_client):
    """Test fetching a range of historical dates from archive API."""

    def run_test():
        start_date, end_date = get_range_dates()

        params = {
            "latitude": TEST_LAT,
            "longitude": TEST_LON,
            "start_date": start_date.isoformat(),
            "end_date": end_date.isoformat(),
            "daily": [
                "temperature_2m_max",
                "temperature_2m_min",
                "weather_code",
            ],
            "temperature_unit": "fahrenheit",
            "timezone": "auto",
        }

        response = openmeteo_client._make_request("archive", params, use_archive=True)

        # Contract: response structure
        assert response is not None
        assert "daily" in response

        daily = response["daily"]
        times = daily["time"]

        # Contract: should have 7 days of data
        assert len(times) == 7, f"Expected 7 days, got {len(times)}"

        # Contract: all temperature arrays should have 7 values
        assert len(daily["temperature_2m_max"]) == 7
        assert len(daily["temperature_2m_min"]) == 7
        assert len(daily["weather_code"]) == 7

        # Contract: temperatures should be in valid range
        for i in range(7):
            temp_max = daily["temperature_2m_max"][i]
            temp_min = daily["temperature_2m_min"][i]
            if temp_max is not None and temp_min is not None:
                assert -40 <= temp_max <= 130, f"Day {i}: Max temp {temp_max}°F outside range"
                assert -40 <= temp_min <= 130, f"Day {i}: Min temp {temp_min}°F outside range"
                assert temp_min <= temp_max, f"Day {i}: Min temp should be <= max temp"

        if LIVE_WEATHER_TESTS:
            time.sleep(DELAY_BETWEEN_REQUESTS)

    _run_with_cassette("openmeteo/archive_date_range.yaml", run_test)<|MERGE_RESOLUTION|>--- conflicted
+++ resolved
@@ -30,16 +30,10 @@
 REQUEST_TIMEOUT = 30.0
 
 # Fixed dates for cassette tests (at least 14 days in past for ERA5 availability)
-<<<<<<< HEAD
-FIXED_ARCHIVE_DATE = date(2024, 12, 1)
-FIXED_RANGE_END_DATE = date(2024, 11, 24)
-FIXED_RANGE_START_DATE = date(2024, 11, 18)  # 7 days total
-=======
 # These match the dates recorded in cassettes (today - 14 days when cassettes were recorded on 2025-12-19)
 FIXED_ARCHIVE_DATE = date(2025, 12, 5)
 FIXED_RANGE_END_DATE = date(2025, 11, 28)
 FIXED_RANGE_START_DATE = date(2025, 11, 22)  # 7 days total
->>>>>>> f11e83ae
 
 
 def get_archive_date() -> date:
