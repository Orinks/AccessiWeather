--- conflicted
+++ resolved
@@ -1,21 +1,15 @@
 """Test configuration and fixtures for AccessiWeather Toga app tests."""
 
 # Import only Toga-compatible fixtures
+from contextlib import suppress
 from unittest.mock import MagicMock, patch
 
 import pytest
 
-<<<<<<< HEAD
-# Import only Toga helpers
-from tests.toga_test_helpers import *  # noqa: F401, F403
-=======
 # Import only Toga helpers (guarded to avoid heavy imports when unavailable)
-try:
+# If optional UI deps (e.g., toga) are not installed, allow non-UI tests to run
+with suppress(Exception):
     from tests.toga_test_helpers import *  # noqa: F401, F403
-except Exception:
-    # If optional UI deps (e.g., toga) are not installed, allow non-UI tests to run
-    pass
->>>>>>> 9a4f4b6e
 
 # Skip removed fixtures directories (basic_fixtures, sample_responses, gui_fixtures, mock_clients)
 
