--- conflicted
+++ resolved
@@ -48,11 +48,8 @@
 - Sound pack manager async race conditions during import/delete
 - NWS 'Last updated' timestamps now convert to location's timezone based on user display preferences
 - Keyring now gracefully handles missing system integration without crashing
-<<<<<<< HEAD
-=======
 - Critical Windows crash: fixed asyncio event loop initialization errors in settings dialog
 - Critical Windows crash: fixed event loop errors during app exit cleanup
->>>>>>> 8502285c
 
 ### Known Issues
 - **Moon Phase Data (UI Not Displaying)**: Visual Crossing moon phase API calls are working correctly, but the UI is not yet displaying the retrieved moon phase information. The data is being fetched and cached successfully; this is a presentation-layer issue that will be resolved in a future patch.
