--- conflicted
+++ resolved
@@ -4,7 +4,6 @@
 
 ## [Unreleased]
 
-<<<<<<< HEAD
 ### Performance
 - **Weather data fetch optimizations**: Comprehensive improvements reducing API calls and latency
   - Request deduplication: Concurrent requests for same location now coalesce into single API call (10x reduction)
@@ -20,7 +19,7 @@
   - Concurrent request handling (<0.2s for 10 coalesced requests)
   - Cache effectiveness (<10ms for cache hits vs 50ms+ fresh fetches)
   - Load testing (20 concurrent requests with intelligent deduplication)
-=======
+
 ### Added
 - Intelligent alert notification system with rate limiting and cooldowns
   - Global cooldown (default: 5 min) prevents notification spam across all alerts
@@ -53,7 +52,6 @@
 - Eliminated magic numbers in alert notification code
 - Improved testability with dependency injection patterns
 - Enhanced configuration migration backward compatibility
->>>>>>> f494be9e
 
 ## [0.9.1] - 2025-05-07
 
