--- conflicted
+++ resolved
@@ -45,7 +45,6 @@
 ## First-Time Setup
 
 When you first run AccessiWeather:
-<<<<<<< HEAD
 
 1. **Initial Configuration**: The application will create a configuration directory and start with the Nationwide location pre-loaded
 2. **Add Your Location**: Click "Add Location" to add your local weather location
@@ -58,20 +57,6 @@
 
 AccessiWeather supports multiple weather data providers:
 
-=======
-
-1. **Initial Configuration**: The application will create a configuration directory and start with the Nationwide location pre-loaded
-2. **Add Your Location**: Click "Add Location" to add your local weather location
-3. **Configure Settings**: Access Settings to customize weather data sources, update intervals, and display preferences
-4. **System Tray Setup**: If desired, enable "Minimize to Tray" in Advanced settings for background operation
-
-## Core Features
-
-### Weather Data Sources
-
-AccessiWeather supports multiple weather data providers:
-
->>>>>>> 9a4f4b6e
 - **National Weather Service (NWS)**: Provides weather data for US locations with full alert support
 - **Open-Meteo**: Free international weather service covering worldwide locations (no alerts)
 - **Automatic Selection**: Intelligently uses NWS for US locations and Open-Meteo for international locations (recommended)
@@ -158,7 +143,6 @@
 - **Format Strings**: Use variables like `{temp}`, `{condition}`, `{location}`, `{humidity}`
 - **Real-time Updates**: Taskbar text updates automatically with weather data
 - **Weather-Aware Display**: Different formats for normal, severe, and extreme conditions
-<<<<<<< HEAD
 
 #### Dynamic Format Examples
 When dynamic switching is enabled, the taskbar automatically shows contextually relevant information:
@@ -272,121 +256,6 @@
 3. **Format Selection**: Chooses the best template for the current conditions
 4. **Automatic Updates**: Switches formats as weather conditions change throughout the day
 
-=======
-
-#### Dynamic Format Examples
-When dynamic switching is enabled, the taskbar automatically shows contextually relevant information:
-
-- **Normal conditions**: `"San Francisco, CA 72°F Clear • 55%"`
-- **Severe weather**: `"🌩️ New York, NY Thunderstorms 68°F • NW 25.0 mph"`
-- **Temperature extremes**: `"🌡️ Phoenix, AZ 105°F (feels 115°F) • Sunny"`
-- **High winds**: `"💨 Chicago, IL NW 35.0 mph • Partly Cloudy 45°F"`
-- **Precipitation expected**: `"🌧️ Seattle, WA Cloudy 58°F • 80% chance"`
-- **Low visibility**: `"🌫️ San Francisco, CA Fog 55°F • Visibility 0.5 mi"`
-
-#### System Tray Keyboard Shortcuts
-- **Enter**: Focus application or show context menu
-- **Applications Key**: Show context menu (screen reader compatible)
-- **Shift+F10**: Alternative context menu access
-- **Escape**: Hide application to tray (when minimize to tray is enabled)
-
-## Settings Configuration
-
-AccessiWeather provides extensive customization through a five-tab settings dialog:
-
-### General Tab
-Core application settings:
-- **Temperature Units**: Imperial, Metric, or Both
-- **Update Interval**: How often to refresh weather data (1-1440 minutes)
-- **Detailed Forecast**: Enable/disable detailed forecast information
-- **Alert Settings**: Configure weather alert preferences
-
-### Data Sources Tab
-Weather API configuration:
-- **Weather Data Source**:
-  - **National Weather Service**: US locations only, includes weather alerts
-  - **Open-Meteo**: International locations, free service, no alerts
-  - **Automatic**: Best of both - NWS for US, Open-Meteo for international (recommended)
-- **Visual Crossing API**: Setup and configuration for Visual Crossing weather service
-
-### Audio Tab
-Sound notification settings:
-- **Sound Enabled**: Enable/disable sound notifications
-- **Sound Pack Selection**: Choose from available sound packs
-- **Manage Sound Packs**: Add, remove, or configure sound packs
-
-### Updates Tab
-Update configuration:
-- **Auto-update**: Enable automatic update checking
-- **Channel Selection**: Choose Stable, Beta, or Development releases
-- **Check Interval**: How often to check for updates
-- **Manual Check**: Check for updates immediately
-
-### Advanced Tab
-Power user settings:
-- **Minimize to Tray**: Hide to system tray instead of closing
-- **Debug Mode**: Enable detailed logging for troubleshooting
-
-#### Taskbar Icon Customization
-- **Enable Taskbar Text**: Show weather information in the taskbar icon
-- **Dynamic Format Switching**: Automatically adapt display format based on weather conditions
-- **Custom Format String**: Define what information to display (used as default/fallback when dynamic switching is enabled)
-
-#### Dynamic Format Switching
-When enabled, AccessiWeather intelligently selects the most appropriate format based on current conditions:
-
-- **Automatic Context Switching**: Changes format based on weather severity and type
-- **Visual Weather Indicators**: Uses emojis (🌩️, 🌡️, 💨, 🌧️, 🌫️) to quickly identify conditions
-- **Relevant Information Priority**: Shows the most important data for each weather scenario
-- **Fallback Protection**: Uses your custom format if dynamic switching encounters issues
-
-#### Available Format Variables
-All variables respect your temperature unit preference (Imperial/Metric/Both):
-
-- `{temp}` - Current temperature (formatted with units)
-- `{temp_f}` - Temperature in Fahrenheit only
-- `{temp_c}` - Temperature in Celsius only
-- `{condition}` - Weather condition (e.g., "Sunny", "Partly Cloudy")
-- `{location}` - Location name
-- `{humidity}` - Humidity percentage (number only, % symbol added by template)
-- `{wind_speed}` - Wind speed (formatted with units)
-- `{wind_dir}` - Wind direction (e.g., "NW", "SE")
-- `{feels_like}` - Feels-like temperature (formatted with units)
-- `{pressure}` - Atmospheric pressure (formatted with units)
-- `{visibility}` - Visibility distance (formatted with units)
-- `{precip}` - Precipitation amount (formatted with units)
-- `{precip_chance}` - Chance of precipitation (number only, % symbol added by template)
-- `{uv}` - UV index
-- `{high}` - Today's high temperature (formatted with units)
-- `{low}` - Today's low temperature (formatted with units)
-
-#### Custom Format Examples
-- `{location} {temp} {condition}` → "New York, NY 72°F Sunny"
-- `{temp} • {humidity}% humidity` → "72°F • 45% humidity"
-- `{location}: {temp} (feels {feels_like})` → "Phoenix: 95°F (feels 105°F)"
-- `{condition} {temp} • {wind_dir} {wind_speed}` → "Partly Cloudy 68°F • NW 12.0 mph"
-
-### Advanced Tab
-
-#### System Behavior
-- **Minimize to Tray**: Hide to system tray instead of closing when X is clicked
-- **Cache Settings**: Enable/disable API response caching
-- **Cache TTL**: How long to cache weather data (60-3600 seconds)
-
-## Understanding Dynamic Format Switching
-
-Dynamic format switching is AccessiWeather's intelligent feature that automatically adapts the taskbar display based on current weather conditions. This ensures you always see the most relevant information at a glance.
-
-### How Dynamic Switching Works
-
-The system analyzes current weather data and selects the most appropriate format template:
-
-1. **Weather Condition Analysis**: Evaluates temperature, wind speed, precipitation, visibility, and alerts
-2. **Priority Assessment**: Determines which weather factors are most important to display
-3. **Format Selection**: Chooses the best template for the current conditions
-4. **Automatic Updates**: Switches formats as weather conditions change throughout the day
-
->>>>>>> 9a4f4b6e
 ### Dynamic Format Types
 
 #### Default Format
@@ -435,7 +304,6 @@
 ## Accessibility Features
 
 AccessiWeather is designed with comprehensive accessibility support:
-<<<<<<< HEAD
 
 ### Screen Reader Compatibility
 - **Full NVDA Support**: Tested extensively with NVDA screen reader
@@ -449,21 +317,6 @@
 - **Focus Indicators**: Clear visual focus indicators for sighted users
 - **Keyboard Shortcuts**: Comprehensive shortcut system
 
-=======
-
-### Screen Reader Compatibility
-- **Full NVDA Support**: Tested extensively with NVDA screen reader
-- **JAWS Compatibility**: Works with JAWS screen reader
-- **Accessible Labels**: All UI elements have proper screen reader labels
-- **Role Definitions**: Proper ARIA roles for complex interface elements
-
-### Keyboard Navigation
-- **Complete Keyboard Access**: Every feature accessible via keyboard
-- **Logical Tab Order**: Intuitive navigation flow through interface
-- **Focus Indicators**: Clear visual focus indicators for sighted users
-- **Keyboard Shortcuts**: Comprehensive shortcut system
-
->>>>>>> 9a4f4b6e
 ### Accessible UI Components
 - **Custom Accessible Controls**: Enhanced wxPython controls with better screen reader support
 - **Proper Event Handling**: Keyboard events properly handled for accessibility
@@ -541,106 +394,6 @@
 - **No Registry Changes**: No system modifications required
 - **Removable Media**: Run from USB drives or network locations
 - **Multiple Instances**: Different portable installations can have separate configurations
-<<<<<<< HEAD
-
-## Sound Pack System and Community Sharing
-
-AccessiWeather includes a comprehensive sound pack system that allows you to customize notification sounds and share your creations with the community through a completely frictionless submission process.
-
-### Sound Pack Management
-
-AccessiWeather provides built-in sound pack management through the Settings dialog:
-
-#### Accessing Sound Packs
-1. Open AccessiWeather Settings (Ctrl+S)
-2. Navigate to the "General" tab
-3. Find the "Sound Pack" dropdown to select active pack
-4. Click "Manage Sound Packs..." for advanced management
-
-#### Sound Pack Features
-- **Multiple Packs**: Install and switch between different sound themes
-- **Preview System**: Test sounds before applying changes
-- **Import Support**: Add new packs from ZIP files
-- **Quality Validation**: Automatic checking of pack completeness and audio files
-
-### Community Sound Pack Sharing
-
-AccessiWeather features a revolutionary frictionless community sharing system that removes all barriers to contributing sound packs.
-
-#### Zero-Barrier Submission
-
-**No Account Required**: Share your custom sound packs with the global AccessiWeather community without creating GitHub accounts, learning version control, or dealing with complex authentication procedures.
-
-**Instant Sharing**: Simply click "Share with Community" to submit your pack immediately to the community repository where it can benefit users worldwide.
-
-**Optional Attribution**: Choose whether to include your name and email for community recognition, or contribute completely anonymously while still helping the community.
-
-#### How to Share Your Sound Pack
-
-1. **Create or Customize Pack**: Design your sound pack with appropriate name, author, and audio file mappings
-2. **Access Sound Pack Manager**: Open Settings → General → "Manage Sound Packs..."
-3. **Select Your Pack**: Choose the sound pack you want to share with the community
-4. **Quality Validation**: The system automatically validates your pack for completeness and quality
-5. **Click Share**: Press "Share with Community" - no external authentication or setup required
-6. **Attribution Decision**: Choose to include your name/email for recognition or submit anonymously
-7. **Automatic Submission**: Your pack is instantly uploaded to the community repository via AccessiBot
-8. **Community Review**: Pack enters review process for potential inclusion in the official community collection
-
-#### Attribution and Privacy Options
-
-**With Attribution (Recommended)**:
-- Include your name for community recognition and building connections
-- Optional email for maintainer communication about your contribution
-- Proper credit displayed in the community repository
-- Encourages ongoing community engagement
-
-**Anonymous Submission**:
-- Contribute valuable content without sharing personal information
-- Complete privacy protection while still helping the community
-- Equal consideration and treatment in the review process
-- Perfect for users who prefer to remain private
-
-#### Community Quality Standards
-
-To ensure your sound pack is well-received and valuable to the community:
-
-**Technical Requirements**:
-- **Complete Metadata**: Include descriptive pack name, author, and description
-- **Sound Mapping**: Ensure all notification types have corresponding high-quality audio files
-- **File Accessibility**: Verify all referenced audio files exist and are playable
-- **Audio Quality**: Use clear, properly-leveled WAV files for best compatibility
-
-**Content Guidelines**:
-- **Appropriate Content**: Ensure sounds are suitable for diverse users in professional and personal environments
-- **Original or Licensed**: Only submit sounds you have legal rights to distribute
-- **Accessibility Friendly**: Consider how sounds work with assistive technologies
-- **Cultural Sensitivity**: Ensure content is respectful and inclusive
-
-#### Behind-the-Scenes Technology
-
-**GitHub App Authentication**: All submissions use secure AccessiBot credentials, eliminating the need for users to manage GitHub authentication or repository access.
-
-**Professional Workflow**: Submissions automatically create properly formatted pull requests with comprehensive metadata, attribution information, and community submission labels.
-
-**Quality Assurance**: Built-in validation ensures submissions meet technical and community standards before reaching the review process.
-
-**Fork Management**: Automatic repository fork creation and branch management handles all technical Git operations transparently.
-
-### Benefits of Community Participation
-
-#### For Contributors
-- **Easy Sharing**: Remove barriers that traditionally prevent non-technical users from contributing
-- **Community Recognition**: Optional attribution provides acknowledgment for quality contributions
-- **Immediate Impact**: Help users worldwide improve their AccessiWeather experience
-- **Inclusive Process**: Welcomes contributors regardless of technical background
-
-#### For the Community
-- **Diverse Sound Options**: Access to community-created packs beyond the built-in options
-- **Inclusive Contributions**: Frictionless process encourages participation from users who might otherwise be excluded
-- **Quality Focus**: Emphasis on sound quality and user experience rather than technical hurdles
-- **Global Accessibility**: Shared packs benefit the worldwide AccessiWeather user community
-=======
->>>>>>> 9a4f4b6e
 
 ## Troubleshooting
 
