# Byte-compiled / optimized / DLL files
__pycache__/
*.py[cod]
*$py.class

# C extensions
*.so

# Distribution / packaging
dist/
installer/dist/
build/
*.egg-info/
*.egg
wheelhouse/

# PyInstaller
# Usually these files are written by a python script from a template
# before PyInstaller builds the exe, so as to inject date/other infos into it.
*.manifest
*.spec

# Installer logs
pip-log.txt
pip-delete-this-directory.txt

# Unit test / coverage reports
htmlcov/
.coverage
.coverage.*
.cache
nosetests.xml
coverage.xml
*.cover
.pytest_cache/
.tox/

# Environments
.env
.venv
env/
venv/
ENV/
venv.bak/
env.bak/
<<<<<<< HEAD
=======

.make-venv/
>>>>>>> ef5ab73a

# IDE specific files
.idea/
.vscode/
*.swp
*.swo
*.sublime-project
*.sublime-workspace

# Type checker caches
.mypy_cache/
.dmypy.json
dmypy.json
.pyre/
.pytype/

# Ruff cache
.ruff_cache/

# Tool-specific files (Aider, Roo, act, etc.)
.aider.chat.history.md
.aider.input.history
.aider.tags.cache.v4/
.roo/
.roomodes
.rooignore
.docs/
.kilocodemodes
.serena/
.specs/
.cursor/
.windsurfrules
project_state.json
fix_imports.py
*.code-workspace

# act CLI tool files
.secrets

# Logs
*.log
logs/

# Local configuration (secrets, API keys, etc.)
# IMPORTANT: Ensure config.sample.json or similar is checked in
config.json
alert_state.json
update_state.json
secrets.yaml
*.env
.*_env

<<<<<<< HEAD
# API-related files
*_swagger.json
*_openapi.json
*_api_spec.json
api_keys.txt

# User-specific directories (Generally better in global gitignore)
# ~/.noaa_weather_app/
# ~/.accessiweather/

=======
# AccessiBotApp configuration
AccessiBotApp.txt
AccessiBotApp Configuration.txt

# GitHub App environment setup scripts (contain secrets)
set_github_env.bat
set_github_env.sh

# Build-time credential embedding backups
src/accessiweather/github_credentials.py.backup

# API-related files
*_swagger.json
*_openapi.json
*_api_spec.json
api_keys.txt

# User-specific directories (Generally better in global gitignore)
# ~/.noaa_weather_app/
# ~/.accessiweather/

>>>>>>> ef5ab73a
# Memory Bank (If specific to this project setup)
# memory-bank/

# OS generated files
.DS_Store
Thumbs.db
ehthumbs.db
Desktop.ini

# Notebook checkpoints
.ipynb_checkpoints

# Python documentation builds
docs/_build/

# Sphinx documentation
docs/build/
docs/source/conf.py.bak

# Temporary files
*.tmp
*.bak
*.py,cover

# Taskmaster files
.taskmasterconfig
scripts/prd.txt
scripts/PRD*.txt
scripts/example_prd.txt
scripts/task-complexity-report.json
tasks.json.bak
tasks/*.txt
.cursor/rules/taskmaster.mdc
.roo/rules/taskmaster.md

# Build test scripts (temporary)
test_build.py
test_build_exclusions.py
# Dependency directories
node_modules/
# Environment variables
.env.example
# Editor directories and files
.idea
.vscode
*.suo
*.ntvs*
*.njsproj
*.sln
*.sw?
# OS specific

# Added by Claude Task Master
logs
npm-debug.log*
yarn-debug.log*
yarn-error.log*
dev-debug.log

# Task files
# tasks.json
# tasks/

# Testing and development files (root directory only, not tests/ directory)
/test_*.py
/debug_*.py
/run_*.py
/simple_test.py
/validate_*.py
/examine_*.py

# Analysis and temporary data files
*_analysis.json
*_alert_analysis.json
visual_crossing_alert_analysis.json
commit_message.txt
prd.txt
enhanced_release_notes.md
release_notes.md

# Soundpack testing and creation files
*.zip
*_pack.zip
*_sounds_pack.zip
nature_sounds_pack.zip
test_soundpack.zip

# Temporary backup directories
temp_backup/
backup_*/

# Screen reader and accessibility test logs
screen_reader_test.log
accessibility_test.log

# Briefcase logs (already covered by logs/ but being specific)
logs/briefcase.*.log

# Test configuration directories
test_config/

# Eleven Labs SFX generated files
*.mp3
generated_sounds/
sfx_output/
temp_sounds/
test_sounds/

# Exclude generated audio files but keep soundpack audio files
# (soundpack .wav files are intentionally tracked)
/generated_*.wav
/temp_*.wav
/test_*.wav

# Development markdown files (project-specific)
TESTING_*.md
*_SOLUTION.md
BETA_RELEASE.md
AGENTS.md
CLAUDE.md
knowledge.md
RELEASE_README.md

# PyInstaller spec files (project-specific)
AccessiWeather.spec

# TUF (The Update Framework) repository files
# SECURITY: Never commit private keys or sensitive repository state
tuf_repo/keystore/
tuf_repo/repository/metadata/
tuf_repo/.tufup-repo-config
tuf_repo/repository/targets/

# Private release documentation (contains sensitive deployment info)
<<<<<<< HEAD
RELEASE_PROCESS.md
=======
RELEASE_PROCESS.md


# Legacy temporary wx repo directory (do not track)
AccessiWeather-wx-legacy-tmp/


# External soundpacks repository (do not track)
accessiweather-soundpacks/
>>>>>>> ef5ab73a
<|MERGE_RESOLUTION|>--- conflicted
+++ resolved
@@ -43,11 +43,8 @@
 ENV/
 venv.bak/
 env.bak/
-<<<<<<< HEAD
-=======
 
 .make-venv/
->>>>>>> ef5ab73a
 
 # IDE specific files
 .idea/
@@ -100,7 +97,17 @@
 *.env
 .*_env
 
-<<<<<<< HEAD
+# AccessiBotApp configuration
+AccessiBotApp.txt
+AccessiBotApp Configuration.txt
+
+# GitHub App environment setup scripts (contain secrets)
+set_github_env.bat
+set_github_env.sh
+
+# Build-time credential embedding backups
+src/accessiweather/github_credentials.py.backup
+
 # API-related files
 *_swagger.json
 *_openapi.json
@@ -111,29 +118,6 @@
 # ~/.noaa_weather_app/
 # ~/.accessiweather/
 
-=======
-# AccessiBotApp configuration
-AccessiBotApp.txt
-AccessiBotApp Configuration.txt
-
-# GitHub App environment setup scripts (contain secrets)
-set_github_env.bat
-set_github_env.sh
-
-# Build-time credential embedding backups
-src/accessiweather/github_credentials.py.backup
-
-# API-related files
-*_swagger.json
-*_openapi.json
-*_api_spec.json
-api_keys.txt
-
-# User-specific directories (Generally better in global gitignore)
-# ~/.noaa_weather_app/
-# ~/.accessiweather/
-
->>>>>>> ef5ab73a
 # Memory Bank (If specific to this project setup)
 # memory-bank/
 
@@ -268,9 +252,6 @@
 tuf_repo/repository/targets/
 
 # Private release documentation (contains sensitive deployment info)
-<<<<<<< HEAD
-RELEASE_PROCESS.md
-=======
 RELEASE_PROCESS.md
 
 
@@ -279,5 +260,4 @@
 
 
 # External soundpacks repository (do not track)
-accessiweather-soundpacks/
->>>>>>> ef5ab73a
+accessiweather-soundpacks/