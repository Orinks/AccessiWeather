# Byte-compiled / optimized / DLL files
__pycache__/
*.py[cod]
*$py.class

# C extensions
*.so

# Distribution / packaging
dist/
installer/dist/
build/
*.egg-info/
*.egg
wheelhouse/

# PyInstaller
# Usually these files are written by a python script from a template
# before PyInstaller builds the exe, so as to inject date/other infos into it.
*.manifest
*.spec

# Installer logs
pip-log.txt
pip-delete-this-directory.txt

# Unit test / coverage reports
htmlcov/
.coverage
.coverage.*
.cache
nosetests.xml
coverage.xml
*.cover
.pytest_cache/
.tox/

# Environments
.env
.venv
env/
venv/
ENV/
venv.bak/
env.bak/

.make-venv/

# IDE specific files
.idea/
.vscode/
*.swp
*.swo
*.sublime-project
*.sublime-workspace

# Type checker caches
.mypy_cache/
.dmypy.json
dmypy.json
.pyre/
.pytype/

# Ruff cache
.ruff_cache/

# Tool-specific files (Aider, Roo, act, etc.)
.aider.chat.history.md
.aider.input.history
.aider.tags.cache.v4/
.roo/
.roomodes
.rooignore
.docs/
.kilocodemodes
.serena/
.specs/
.cursor/
.windsurfrules
project_state.json
fix_imports.py
*.code-workspace

# act CLI tool files
.secrets

# Logs
*.log
logs/

# Local configuration (secrets, API keys, etc.)
# IMPORTANT: Ensure config.sample.json or similar is checked in
config.json
alert_state.json
update_state.json
secrets.yaml
*.env
.*_env

# AccessiBotApp configuration
AccessiBotApp.txt
AccessiBotApp Configuration.txt

# GitHub App environment setup scripts (contain secrets)
set_github_env.bat
set_github_env.sh

# Build-time credential embedding backups
src/accessiweather/github_credentials.py.backup

# API-related files
*_swagger.json
*_openapi.json
*_api_spec.json
api_keys.txt

# User-specific directories (Generally better in global gitignore)
# ~/.noaa_weather_app/
# ~/.accessiweather/

# Memory Bank (If specific to this project setup)
# memory-bank/

# OS generated files
.DS_Store
Thumbs.db
ehthumbs.db
Desktop.ini

# Notebook checkpoints
.ipynb_checkpoints

# Python documentation builds
docs/_build/

# Sphinx documentation
docs/build/
docs/source/conf.py.bak

# Temporary files
*.tmp
*.bak
*.py,cover

# Taskmaster files
.taskmasterconfig
scripts/prd.txt
scripts/PRD*.txt
scripts/example_prd.txt
scripts/task-complexity-report.json
tasks.json.bak
tasks/*.txt
.cursor/rules/taskmaster.mdc
.roo/rules/taskmaster.md

# Build test scripts (temporary)
test_build.py
test_build_exclusions.py
# Dependency directories
node_modules/
# Environment variables
.env.example
# Editor directories and files
.idea
.vscode
*.suo
*.ntvs*
*.njsproj
*.sln
*.sw?
# OS specific

# Added by Claude Task Master
logs
npm-debug.log*
yarn-debug.log*
yarn-error.log*
dev-debug.log

# Task files
# tasks.json
# tasks/

# Testing and development files (root directory only, not tests/ directory)
/test_*.py
/debug_*.py
/run_*.py
/simple_test.py
/validate_*.py
/examine_*.py

# Analysis and temporary data files
*_analysis.json
*_alert_analysis.json
visual_crossing_alert_analysis.json
commit_message.txt
prd.txt
enhanced_release_notes.md
release_notes.md

# Soundpack testing and creation files
*.zip
*_pack.zip
*_sounds_pack.zip
nature_sounds_pack.zip
test_soundpack.zip

# Temporary backup directories
temp_backup/
backup_*/

# Screen reader and accessibility test logs
screen_reader_test.log
accessibility_test.log

# Briefcase logs (already covered by logs/ but being specific)
logs/briefcase.*.log

# Test configuration directories
test_config/

# Eleven Labs SFX generated files
*.mp3
generated_sounds/
sfx_output/
temp_sounds/
test_sounds/

# Exclude generated audio files but keep soundpack audio files
# (soundpack .wav files are intentionally tracked)
/generated_*.wav
/temp_*.wav
/test_*.wav

# Development markdown files (project-specific)
TESTING_*.md
*_SOLUTION.md
BETA_RELEASE.md
AGENTS.md
CLAUDE.md
knowledge.md
RELEASE_README.md

# PyInstaller spec files (project-specific)
AccessiWeather.spec

# TUF (The Update Framework) repository files
# SECURITY: Never commit private keys or sensitive repository state
tuf_repo/keystore/
tuf_repo/repository/metadata/
tuf_repo/.tufup-repo-config
tuf_repo/repository/targets/

# Private release documentation (contains sensitive deployment info)
RELEASE_PROCESS.md


# Legacy temporary wx repo directory (do not track)
<<<<<<< HEAD
AccessiWeather-wx-legacy-tmp/


# External soundpacks repository (do not track)
accessiweather-soundpacks/
=======
AccessiWeather-wx-legacy-tmp/
>>>>>>> 23a546a0
<|MERGE_RESOLUTION|>--- conflicted
+++ resolved
@@ -256,12 +256,4 @@
 
 
 # Legacy temporary wx repo directory (do not track)
-<<<<<<< HEAD
-AccessiWeather-wx-legacy-tmp/
-
-
-# External soundpacks repository (do not track)
-accessiweather-soundpacks/
-=======
-AccessiWeather-wx-legacy-tmp/
->>>>>>> 23a546a0
+AccessiWeather-wx-legacy-tmp/