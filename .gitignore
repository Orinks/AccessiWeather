# Byte-compiled / optimized / DLL files
__pycache__/
*.py[cod]
*$py.class

# C extensions
*.so

# Distribution / packaging
dist/
installer/dist/
build/
*.egg-info/
*.egg
wheelhouse/

# PyInstaller
# Usually these files are written by a python script from a template
# before PyInstaller builds the exe, so as to inject date/other infos into it.
*.manifest
*.spec

# Installer logs
pip-log.txt
pip-delete-this-directory.txt

# Unit test / coverage reports
htmlcov/
.coverage
.coverage.*
.cache
nosetests.xml
coverage.xml
*.cover
.pytest_cache/
.tox/

# Environments
.env
.venv
env/
venv/
ENV/
venv.bak/
env.bak/

.make-venv/

# IDE specific files
.idea/
.vscode/
*.swp
*.swo
*.sublime-project
*.sublime-workspace

# Type checker caches
.mypy_cache/
.dmypy.json
dmypy.json
.pyre/
.pytype/

# Ruff cache
.ruff_cache/

# Tool-specific files (Aider, Roo, act, etc.)
.aider.chat.history.md
.aider.input.history
.aider.tags.cache.v4/
.roo/
.roomodes
.rooignore
.docs/
.kilocodemodes
.serena/
.specs/
.cursor/
.windsurfrules
project_state.json
fix_imports.py
*.code-workspace

# act CLI tool files
.secrets

# Logs
*.log
logs/

# Local configuration (secrets, API keys, etc.)
# IMPORTANT: Ensure config.sample.json or similar is checked in
config.json
alert_state.json
update_state.json
secrets.yaml
*.env
.*_env

# AccessiBotApp configuration
AccessiBotApp.txt
AccessiBotApp Configuration.txt

# GitHub App environment setup scripts (contain secrets)
set_github_env.bat
set_github_env.sh

# Build-time credential embedding backups
src/accessiweather/github_credentials.py.backup
<<<<<<< HEAD

# API-related files
*_swagger.json
*_openapi.json
*_api_spec.json
api_keys.txt

=======

# API-related files
*_swagger.json
*_openapi.json
*_api_spec.json
api_keys.txt

>>>>>>> 9a4f4b6e
# User-specific directories (Generally better in global gitignore)
# ~/.noaa_weather_app/
# ~/.accessiweather/

# Memory Bank (If specific to this project setup)
# memory-bank/

# OS generated files
.DS_Store
Thumbs.db
ehthumbs.db
Desktop.ini

# Notebook checkpoints
.ipynb_checkpoints

# Python documentation builds
docs/_build/

# Sphinx documentation
docs/build/
docs/source/conf.py.bak

# Temporary files
*.tmp
*.bak
*.py,cover

# Taskmaster files
.taskmasterconfig
scripts/prd.txt
scripts/PRD*.txt
scripts/example_prd.txt
scripts/task-complexity-report.json
tasks.json.bak
tasks/*.txt
.cursor/rules/taskmaster.mdc
.roo/rules/taskmaster.md

# Build test scripts (temporary)
test_build.py
test_build_exclusions.py
# Dependency directories
node_modules/
# Environment variables
.env.example
# Editor directories and files
.idea
.vscode
*.suo
*.ntvs*
*.njsproj
*.sln
*.sw?
# OS specific

# Added by Claude Task Master
logs
npm-debug.log*
yarn-debug.log*
yarn-error.log*
dev-debug.log

# Task files
# tasks.json
# tasks/

# Testing and development files (root directory only, not tests/ directory)
/test_*.py
/debug_*.py
/run_*.py
/simple_test.py
/validate_*.py
/examine_*.py

# Analysis and temporary data files
*_analysis.json
*_alert_analysis.json
visual_crossing_alert_analysis.json
commit_message.txt
prd.txt
enhanced_release_notes.md
release_notes.md

# Soundpack testing and creation files
*.zip
*_pack.zip
*_sounds_pack.zip
nature_sounds_pack.zip
test_soundpack.zip

# Temporary backup directories
temp_backup/
backup_*/

# Screen reader and accessibility test logs
screen_reader_test.log
accessibility_test.log

# Briefcase logs (already covered by logs/ but being specific)
logs/briefcase.*.log

# Test configuration directories
test_config/

# Eleven Labs SFX generated files
*.mp3
generated_sounds/
sfx_output/
temp_sounds/
test_sounds/

# Exclude generated audio files but keep soundpack audio files
# (soundpack .wav files are intentionally tracked)
/generated_*.wav
/temp_*.wav
/test_*.wav

# Development markdown files (project-specific)
TESTING_*.md
*_SOLUTION.md
BETA_RELEASE.md
AGENTS.md
CLAUDE.md
knowledge.md
RELEASE_README.md

# PyInstaller spec files (project-specific)
AccessiWeather.spec

# TUF (The Update Framework) repository files
# SECURITY: Never commit private keys or sensitive repository state
tuf_repo/keystore/
tuf_repo/repository/metadata/
tuf_repo/.tufup-repo-config
tuf_repo/repository/targets/

# Private release documentation (contains sensitive deployment info)
RELEASE_PROCESS.md


# Legacy temporary wx repo directory (do not track)
<<<<<<< HEAD
AccessiWeather-wx-legacy-tmp/
=======
AccessiWeather-wx-legacy-tmp/


# External soundpacks repository (do not track)
accessiweather-soundpacks/
>>>>>>> 9a4f4b6e
<|MERGE_RESOLUTION|>--- conflicted
+++ resolved
@@ -107,7 +107,6 @@
 
 # Build-time credential embedding backups
 src/accessiweather/github_credentials.py.backup
-<<<<<<< HEAD
 
 # API-related files
 *_swagger.json
@@ -115,15 +114,6 @@
 *_api_spec.json
 api_keys.txt
 
-=======
-
-# API-related files
-*_swagger.json
-*_openapi.json
-*_api_spec.json
-api_keys.txt
-
->>>>>>> 9a4f4b6e
 # User-specific directories (Generally better in global gitignore)
 # ~/.noaa_weather_app/
 # ~/.accessiweather/
@@ -266,12 +256,8 @@
 
 
 # Legacy temporary wx repo directory (do not track)
-<<<<<<< HEAD
 AccessiWeather-wx-legacy-tmp/
-=======
-AccessiWeather-wx-legacy-tmp/
 
 
 # External soundpacks repository (do not track)
-accessiweather-soundpacks/
->>>>>>> 9a4f4b6e
+accessiweather-soundpacks/