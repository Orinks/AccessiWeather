--- conflicted
+++ resolved
@@ -113,19 +113,6 @@
         # Give processes time to fully close
         Start-Sleep -Seconds 2
 
-<<<<<<< HEAD
-            if ($remainingProcesses.Count -gt 0) {
-                Write-Host "Some processes could not be closed:" -ForegroundColor Red
-                $remainingProcesses | ForEach-Object {
-                    Write-Host "  - $($_.ProcessName) (PID: $($_.Id))" -ForegroundColor Red
-                }
-                Write-Host "Cannot continue build with locked processes. Exiting." -ForegroundColor Red
-                exit 1
-            }
-        } else {
-            Write-Host "Cannot build while interfering processes are running. Exiting." -ForegroundColor Red
-            exit 1
-=======
         # Check if any processes are still running
         $remainingProcesses = $allProcesses | Where-Object {
             Get-Process -Id $_.Id -ErrorAction SilentlyContinue
@@ -137,7 +124,6 @@
                 Write-Host "  - $($_.ProcessName) (PID: $($_.Id))" -ForegroundColor Red
             }
             Write-Host "Continuing anyway..." -ForegroundColor Yellow
->>>>>>> 0e84c069
         }
     } else {
         Write-Host "No interfering processes detected." -ForegroundColor Green
@@ -147,14 +133,9 @@
 # Function to clean build directories
 function Clean-BuildDirectories {
     Write-Host "`n===== Cleaning build directories =====" -ForegroundColor Yellow
-<<<<<<< HEAD
-    # Mandatory cleaning – no prompt
-    $cleanDirs = 'Y'
-=======
 
     # Automatically clean the directories without asking
     Write-Host "Automatically cleaning build and dist directories..." -ForegroundColor Yellow
->>>>>>> 0e84c069
 
     # Clean dist directory
     if (Test-Path "dist") {
@@ -346,15 +327,6 @@
 # Clean build directories if requested
 Clean-BuildDirectories
 
-<<<<<<< HEAD
-# Step 1: Install required packages
-Write-Host "`n===== Step 1: Installing required packages =====" -ForegroundColor Cyan
-python -m pip install -U pyinstaller
-if ($LASTEXITCODE -ne 0) {
-    Write-Host "Failed to install/update PyInstaller. Exiting." -ForegroundColor Red
-    exit 1
-}
-=======
 # Step 1: Check and install dependencies
 Write-Host "`n===== Step 1: Checking and installing dependencies =====" -ForegroundColor Cyan
 
@@ -384,7 +356,6 @@
 }
 
 Write-Host "All dependencies are installed successfully." -ForegroundColor Green
->>>>>>> 0e84c069
 
 # Step 2: Build executable with PyInstaller
 Write-Host "`n===== Step 2: Building executable with PyInstaller =====" -ForegroundColor Cyan
@@ -394,18 +365,10 @@
     "src/accessiweather/main.py"
 )
 python -m PyInstaller $PyInstallerArgs
-if ($LASTEXITCODE -ne 0) {
-    Write-Host "PyInstaller build failed. Exiting." -ForegroundColor Red
-    exit 1
-}
 
 # Step 3: Create portable ZIP archive
 Write-Host "`n===== Step 3: Creating portable ZIP archive =====" -ForegroundColor Cyan
-try {
-    Compress-Archive -Path "dist\$AppName\*" -DestinationPath "dist\${AppName}_Portable_v${AppVersion}.zip" -Force -ErrorAction Stop
-} catch {
-    Write-Host "Warning: Could not create portable ZIP archive: $_" -ForegroundColor Yellow
-}
+Compress-Archive -Path "dist\$AppName\*" -DestinationPath "dist\${AppName}_Portable_v${AppVersion}.zip" -Force
 
 # Step 4: Build installer with Inno Setup
 Write-Host "`n===== Step 4: Building installer with Inno Setup =====" -ForegroundColor Cyan
@@ -471,10 +434,6 @@
 } else {
     & iscc $issPath
 }
-if ($LASTEXITCODE -ne 0) {
-    Write-Host "Inno Setup compiler failed. Exiting." -ForegroundColor Red
-    exit 1
-}
 
 # Clean up environment variables
 $env:ACCESSIWEATHER_ROOT_DIR = $null
