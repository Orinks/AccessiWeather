"""Location service for AccessiWeather.

This module provides a service layer for location-related operations,
separating business logic from UI concerns.
"""

import logging
from typing import List, Optional, Tuple

from accessiweather.location import LocationManager

logger = logging.getLogger(__name__)


class LocationService:
    """Service for location-related operations."""

    def __init__(self, location_manager: LocationManager):
        """Initialize the location service.

        Args:
            location_manager: The location manager to use for location operations.
        """
        self.location_manager = location_manager

    def get_current_location(self) -> Optional[Tuple[str, float, float]]:
        """Get the current location.

        Returns:
            Tuple of (name, lat, lon) or None if no current location.
        """
        return self.location_manager.get_current_location()

    def get_current_location_name(self) -> Optional[str]:
        """Get the name of the current location.

        Returns:
            Name of the current location or None if no current location.
        """
        return self.location_manager.get_current_location_name()

    def get_all_locations(self) -> List[str]:
        """Get all saved locations.

        Returns:
            List of location names.
        """
        return self.location_manager.get_all_locations()

    def add_location(self, name: str, lat: float, lon: float) -> None:
        """Add a new location.

        Args:
            name: Name of the location.
            lat: Latitude of the location.
            lon: Longitude of the location.
        """
        logger.info(f"Adding location: {name} ({lat}, {lon})")
        self.location_manager.add_location(name, lat, lon)

    def remove_location(self, name: str) -> bool:
        """Remove a location.

        Args:
            name: Name of the location to remove.

        Returns:
            True if the location was removed, False otherwise.
        """
        logger.info(f"Removing location: {name}")
        return self.location_manager.remove_location(name)

    def set_current_location(self, name: str) -> None:
        """Set the current location.

        Args:
            name: Name of the location to set as current.
        """
        logger.info(f"Setting current location: {name}")
        self.location_manager.set_current_location(name)

    def get_location_coordinates(self, name: str) -> Optional[Tuple[float, float]]:
        """Get the coordinates for a location.

        Args:
            name: Name of the location.

        Returns:
            Tuple of (lat, lon) or None if location not found.
        """
        # Get all locations from the location manager
        locations = self.location_manager.saved_locations
        if name in locations:
            loc = locations[name]
            return (loc["lat"], loc["lon"])
        return None

    def get_nationwide_location(self) -> tuple:
        """Return the Nationwide location's name and coordinates."""
<<<<<<< HEAD
        return ("Nationwide", 39.8283, -98.5795)
=======
        from accessiweather.location import NATIONWIDE_LOCATION_NAME, NATIONWIDE_LAT, NATIONWIDE_LON
        return (NATIONWIDE_LOCATION_NAME, NATIONWIDE_LAT, NATIONWIDE_LON)
>>>>>>> 32a56218

    def is_nationwide_location(self, name: str) -> bool:
        """Check if a location is the Nationwide location.

        Args:
            name: Name of the location to check.

        Returns:
            True if the location is the Nationwide location, False otherwise.
        """
        return self.location_manager.is_nationwide_location(name)<|MERGE_RESOLUTION|>--- conflicted
+++ resolved
@@ -97,12 +97,8 @@
 
     def get_nationwide_location(self) -> tuple:
         """Return the Nationwide location's name and coordinates."""
-<<<<<<< HEAD
-        return ("Nationwide", 39.8283, -98.5795)
-=======
         from accessiweather.location import NATIONWIDE_LOCATION_NAME, NATIONWIDE_LAT, NATIONWIDE_LON
         return (NATIONWIDE_LOCATION_NAME, NATIONWIDE_LAT, NATIONWIDE_LON)
->>>>>>> 32a56218
 
     def is_nationwide_location(self, name: str) -> bool:
         """Check if a location is the Nationwide location.
