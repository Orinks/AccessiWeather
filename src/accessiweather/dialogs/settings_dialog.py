"""
Settings dialog for AccessiWeather Toga application.

This module provides a comprehensive settings dialog with tabbed interface
matching the functionality of the wxPython version.
"""

import asyncio
import contextlib
import logging
import os

import toga
from toga.style import Pack
from travertino.constants import COLUMN, ROW

from . import settings_handlers, settings_operations, settings_tabs

logger = logging.getLogger(__name__)
LOG_PREFIX = "SettingsDialog"


class _SafeEventLoopPolicy(asyncio.DefaultEventLoopPolicy):
    """Event loop policy that auto-creates loops when needed."""

    def get_event_loop(self):  # pragma: no cover - exercised in tests
        if self._local._loop is None:
            self.set_event_loop(self.new_event_loop())
        return self._local._loop


def _ensure_asyncio_loop():
    """
    Ensure asyncio event loop policy is set for the current thread.

    Only configures the policy for testing; does not create event loops.
    Toga manages the event loop during normal app execution.
    """
    if os.environ.get("TOGA_BACKEND") == "toga_dummy":
        try:
            policy = asyncio.get_event_loop_policy()
            if not isinstance(policy, _SafeEventLoopPolicy):
                asyncio.set_event_loop_policy(_SafeEventLoopPolicy())
        except Exception:
            pass  # Ignore errors - Toga will handle event loop setup


_ensure_asyncio_loop()


class SettingsDialog:
    """Settings dialog with tabbed interface for configuration options."""

    def __init__(self, app: toga.App, config_manager, update_service=None):
        """Initialize the settings dialog."""
        self.app = app
        self.config_manager = config_manager
        self.update_service = update_service  # Optional update service from main app
        self.window = None  # Will be created fresh each time dialog is shown
        self.future = None  # Will be created fresh each time dialog is shown

        # Current settings (working copy)
        self.current_settings = None

        # UI components
        self.option_container = None
        self.general_tab = None
        self.advanced_tab = None
        self.updates_tab = None

        # General tab controls
        self.data_source_selection = None
        self.update_interval_input = None
        self.show_detailed_forecast_switch = None
        self.enable_alerts_switch = None
        self.debug_mode_switch = None

        # Visual Crossing API controls
        self.visual_crossing_config_box = None
        self.visual_crossing_api_key_input = None
        self.get_api_key_button = None
        self.validate_api_key_button = None

        # Advanced tab controls
        self.minimize_to_tray_switch = None
        self.startup_enabled_switch = None

        # Updates tab controls
        self.auto_update_switch = None
        self.update_channel_selection = None
        self.update_check_interval_input = None
        self.check_updates_button = None
        self.update_status_label = None
        self.last_check_label = None

        # Sound settings controls (Audio tab)
        self.sound_enabled_switch = None
        self.sound_pack_selection = None
        self.manage_soundpacks_button = None

        # General tab controls (moved from Display)
        self.temperature_unit_selection = None
        self.ok_button = None
        self.cancel_button = None

        # Notifications tab controls
        self.notifications_tab = None
        self.alert_notifications_enabled_switch = None
        self.alert_notify_extreme_switch = None
        self.alert_notify_severe_switch = None
        self.alert_notify_moderate_switch = None
        self.alert_notify_minor_switch = None
        self.alert_notify_unknown_switch = None
        self.alert_global_cooldown_input = None
        self.alert_per_alert_cooldown_input = None
        self.alert_max_notifications_input = None

        # Taskbar icon text controls (Display tab)
        self.taskbar_icon_text_enabled_switch = None
        self.taskbar_icon_dynamic_enabled_switch = None
        self.taskbar_icon_text_format_input = None
        self.taskbar_format_validation_label = None

    def __await__(self):
        """Make the dialog awaitable for modal behavior."""
        if self.future is None:
            raise RuntimeError("Dialog future not initialized. Call show_and_prepare() first.")
        return self.future.__await__()

    def show_and_prepare(self):
        """Prepare and show the settings dialog."""
        logger.info("%s: Showing settings dialog", LOG_PREFIX)

        try:
            # Create a fresh future for this dialog session
            self.future = self.app.loop.create_future()

            # Ensure a Toga app context exists (important for tests using dummy backend)
            self._ensure_toga_app_context()

            # Create a fresh window instance
            self.window = toga.Window(
                title="AccessiWeather Settings",
                size=(600, 500),
                resizable=True,
                minimizable=False,
                closable=False,  # Prevent closing via X button to enforce modal behavior
            )

            # Load current settings (fast - just reads from memory/config object)
            self.current_settings = self.config_manager.get_settings()
            logger.debug("%s: Loaded settings: %s", LOG_PREFIX, self.current_settings)

            # Create dialog content (UI construction)
            self._create_dialog_content()

            # Ensure window is registered with app before showing
            if self.window not in self.app.windows:
                self.app.windows.add(self.window)

            # Show the dialog immediately for responsive UX
            self.window.show()

            # Set initial focus to the first interactive control for accessibility
            self._set_initial_focus()

            # Defer slow operations to run after dialog is visible
            asyncio.create_task(self._deferred_init())

        except Exception as exc:
            logger.exception("%s: Failed to show settings dialog", LOG_PREFIX)
            if self.future and not self.future.done():
                self.future.set_exception(exc)

    async def _deferred_init(self) -> None:
        """Run slow initialization tasks after dialog is visible."""
        try:
            loop = asyncio.get_running_loop()

            # Sync startup setting in background (can involve file system checks)
            with contextlib.suppress(Exception):
                await loop.run_in_executor(None, self.config_manager.sync_startup_setting)

                # Update the startup switch if the actual state differs from loaded settings
                actual_startup = self.config_manager.get_settings().startup_enabled
                if (
                    hasattr(self, "startup_enabled_switch")
                    and self.startup_enabled_switch is not None
                    and self.startup_enabled_switch.value != actual_startup
                ):
                    self.startup_enabled_switch.value = actual_startup

            # Initialize update info (reads cache file from disk)
            with contextlib.suppress(Exception):
                settings_operations.initialize_update_info(self)

        except Exception as exc:
            logger.debug("%s: Deferred init error (non-fatal): %s", LOG_PREFIX, exc)

    def _ensure_toga_app_context(self):
        """Ensure a Toga application context exists for window creation."""
        if getattr(toga.App, "app", None) is not None:
            return

        os.environ.setdefault("TOGA_BACKEND", "toga_dummy")

        try:
            self._toga_app_guard = toga.App("AccessiWeather (Tests)", "com.accessiweather.tests")
        except Exception as exc:  # pragma: no cover - defensive guard
            logger.debug("%s: Unable to create fallback Toga app: %s", LOG_PREFIX, exc)

    def _create_dialog_content(self):
        """Create the settings dialog content."""
        # Main container
        main_box = toga.Box(style=Pack(direction=COLUMN, margin=10))

        # Create tabbed interface
        self.option_container = toga.OptionContainer(style=Pack(flex=1))

        # Create tabs in new order
        settings_tabs.create_general_tab(self)
        settings_tabs.create_display_tab(self)
        settings_tabs.create_data_sources_tab(self)
        settings_tabs.create_notifications_tab(self)
        settings_tabs.create_audio_tab(self)
        settings_tabs.create_updates_tab(self)
        settings_tabs.create_ai_tab(self)
        settings_tabs.create_advanced_tab(self)

        main_box.add(self.option_container)

        # Ensure the first tab is selected initially for predictable UX
        try:
            self.option_container.current_tab = 0
        except Exception as exc:
            logger.warning("%s: Failed to select initial tab: %s", LOG_PREFIX, exc)

        # Button row
        button_box = toga.Box(style=Pack(direction=ROW, margin_top=10))

        # Add flexible space to push buttons to the right
        button_box.add(toga.Box(style=Pack(flex=1)))

        # Cancel button
        cancel_button = toga.Button(
            "Cancel", on_press=self._on_cancel, style=Pack(margin_right=10), id="cancel_button"
        )
        button_box.add(cancel_button)
        self.cancel_button = cancel_button

        # OK button
        ok_button = toga.Button(
            "OK", on_press=self._on_ok, style=Pack(margin_right=0), id="ok_button"
        )
        button_box.add(ok_button)
        self.ok_button = ok_button

        main_box.add(button_box)

        # Set window content
        self.window.content = main_box

        # Note: initialize_update_info is called in _deferred_init() for faster dialog open

    def _set_initial_focus(self):
        """Set initial focus to the first interactive control for accessibility."""
        try:
            if self.option_container is not None:
                self.option_container.current_tab = 0
        except Exception as exc:
            logger.warning("%s: Failed to select initial tab before focusing: %s", LOG_PREFIX, exc)

        # Focus on the first control in the General tab (first tab shown)
        target = self.update_interval_input or self.data_source_selection

        if target is None:
            logger.warning("%s: No primary control available for focus", LOG_PREFIX)
            if self.option_container is not None:
                try:
                    self.option_container.focus()
                    logger.debug("%s: Focused option container as fallback", LOG_PREFIX)
                except Exception as fallback_exc:
                    logger.debug(
                        "%s: Unable to focus option container fallback: %s",
                        LOG_PREFIX,
                        fallback_exc,
                    )
            return

        try:
            target.focus()
            identifier = getattr(target, "id", None) or target.__class__.__name__
            logger.debug("%s: Set initial focus to %s", LOG_PREFIX, identifier)
        except Exception as exc:
            logger.warning(
                "%s: Failed to set initial focus; focusing option container instead: %s",
                LOG_PREFIX,
                exc,
            )
            if self.option_container is not None:
                try:
                    self.option_container.focus()
                    logger.debug("%s: Focused option container as fallback", LOG_PREFIX)
                except Exception as fallback_exc:
                    logger.debug(
                        "%s: Unable to focus option container fallback: %s",
                        LOG_PREFIX,
                        fallback_exc,
                    )

    def _ensure_dialog_focus(self):
        """Ensure focus remains within the dialog window."""
        try:
            if self.window and hasattr(self.window, "focus"):
                self.window.focus()
                logger.debug("%s: Restored focus to settings dialog window", LOG_PREFIX)
        except Exception as exc:
            logger.warning("%s: Failed to restore dialog focus: %s", LOG_PREFIX, exc)

    def _return_focus_to_trigger(self):
        """Return focus to the element that triggered the dialog."""
        try:
            # In Toga, we can't directly control focus return to menu items,
            # but we can ensure the main window gets focus
            if self.app.main_window:
                self.app.main_window.focus()
                logger.debug("%s: Returned focus to main window", LOG_PREFIX)
        except Exception as exc:
            logger.warning("%s: Failed to return focus: %s", LOG_PREFIX, exc)

    async def _show_dialog_error(self, title, message):
        """Show error dialog relative to settings dialog to prevent focus loss."""
        try:
            # Try to use the dialog window for error display if possible
            if self.window and hasattr(self.window, "error_dialog"):
                await self.window.error_dialog(title, message)
            else:
                # Fallback to main window
                await self.app.main_window.error_dialog(title, message)
        except Exception:
            logger.exception("%s: Failed to show error dialog", LOG_PREFIX)
            # Last resort: just log the error
            logger.error("%s: %s - %s", LOG_PREFIX, title, message)
        finally:
            # Restore focus after any dialog interaction
            self._ensure_dialog_focus()

    async def _on_ok(self, widget):
        """Handle OK button press - save settings and close dialog."""
        logger.info("%s: OK button pressed", LOG_PREFIX)

        try:
            # Collect settings from UI (fast - just reads widget values)
            new_settings = settings_handlers.collect_settings_from_ui(self)

            # Capture current startup flag before persisting changes
            old_startup_enabled = self.config_manager.get_settings().startup_enabled

            # Update configuration
            # Note: to_dict() excludes secure keys (API keys) so we must pass them explicitly
            settings_dict = new_settings.to_dict()
            # Add secure keys that are excluded from to_dict() for security
            settings_dict["visual_crossing_api_key"] = new_settings.visual_crossing_api_key
            settings_dict["openrouter_api_key"] = new_settings.openrouter_api_key
            success = self.config_manager.update_settings(**settings_dict)

            if not success:
                logger.error("%s: Failed to save settings", LOG_PREFIX)
                await self._show_dialog_error("Settings Error", "Failed to save settings.")
                return

            logger.info("%s: Settings saved successfully", LOG_PREFIX)

            # Close dialog immediately for responsive UX - startup change runs in background
            if self.future and not self.future.done():
                self.future.set_result(True)
            if self.window:
                self.window.close()
                self.window = None

            # Refresh runtime components (fast - just updates object attributes)
            if hasattr(self.app, "refresh_runtime_settings"):
                self.app.refresh_runtime_settings()
            else:
                self._trigger_taskbar_icon_update(new_settings)

            # Handle startup setting change in background (can be slow on Windows)
            new_startup_enabled = new_settings.startup_enabled
            if old_startup_enabled != new_startup_enabled:
                logger.info(
                    "%s: Startup setting changed %s -> %s, applying in background",
                    LOG_PREFIX,
                    old_startup_enabled,
                    new_startup_enabled,
                )
                # Fire-and-forget - don't block UI for startup shortcut creation
                asyncio.create_task(self._apply_startup_setting_async(new_startup_enabled))

        except Exception as exc:
            logger.exception("%s: Error saving settings", LOG_PREFIX)
            await self._show_dialog_error("Settings Error", f"Error saving settings: {exc}")

    async def _apply_startup_setting_async(self, enable: bool) -> None:
        """Apply startup setting change in background without blocking UI."""
        try:
            loop = asyncio.get_running_loop()
            startup_method = (
                self.config_manager.enable_startup
                if enable
                else self.config_manager.disable_startup
            )

            startup_success, startup_message = await loop.run_in_executor(None, startup_method)

            if startup_success:
                logger.info("%s: Startup setting applied: %s", LOG_PREFIX, startup_message)
            else:
                logger.warning("%s: Startup setting failed: %s", LOG_PREFIX, startup_message)
                # Sync config to reflect actual state
                with contextlib.suppress(Exception):
                    self.config_manager.sync_startup_setting()

        except Exception as exc:
            logger.error("%s: Error applying startup setting: %s", LOG_PREFIX, exc)
            with contextlib.suppress(Exception):
                self.config_manager.sync_startup_setting()

    async def _on_cancel(self, widget):
        """Handle Cancel button press - close dialog without saving."""
        logger.info("%s: Cancel button pressed", LOG_PREFIX)
        if self.future and not self.future.done():
            self.future.set_result(False)
        if self.window:
            self.window.close()
            self.window = None  # Clear reference to help with cleanup

    def _load_sound_packs(self):
        """Compatibility wrapper that delegates to the tab helpers."""
        settings_tabs.load_sound_packs(self)

    def _on_sound_enabled_changed(self, widget):
        enabled = getattr(widget, "value", True)
        sel = getattr(self, "sound_pack_selection", None)
        if sel is not None:
            sel.enabled = enabled

    async def _on_manage_soundpacks(self, widget):
        """
        Open the sound pack manager dialog.

        Note: The Sound Pack Manager is for importing, editing, and managing packs.
        The current pack selection is controlled by the selection widget in this Settings dialog.
        """
        try:
            # Ensure focus stays in dialog before opening sub-dialog
            self._ensure_dialog_focus()

            from .soundpack_manager import SoundPackManagerDialog

            # Preserve the currently selected pack from settings (authoritative)
            current_pack_id = getattr(self.current_settings, "sound_pack", "default")

            # Open the manager focused on the current pack; do not treat its selection as app setting
            manager = SoundPackManagerDialog(self.app, current_pack_id)
            await manager.show()

            # After the manager closes, restore focus to settings dialog and refresh pack list
            self._ensure_dialog_focus()
            settings_tabs.load_sound_packs(self)
            self.sound_pack_selection.items = self.sound_pack_options

            # Keep showing the current pack if it still exists; otherwise fall back to first option
            for display_name, pack_id in self.sound_pack_map.items():
                if pack_id == current_pack_id:
                    self.sound_pack_selection.value = display_name
                    break
            else:
                if self.sound_pack_options:
                    self.sound_pack_selection.value = self.sound_pack_options[0]

        except Exception as exc:
            logger.exception("%s: Failed to open sound pack manager", LOG_PREFIX)
            # Use dialog-relative error instead of main window error
            await self._show_dialog_error(
                "Sound Pack Manager Error",
                f"Failed to open sound pack manager: {exc}",
            )

    def _on_data_source_changed(self, widget):
        """Handle data source selection change to update UI visibility."""
        self._update_visual_crossing_config_visibility()
        self._update_priority_settings_visibility()

    def _get_selected_data_source(self) -> str:
        """Get the currently selected data source internal value."""
        if not self.data_source_selection:
            return "auto"
        selected_display = str(self.data_source_selection.value)
        return self.data_source_display_to_value.get(selected_display, "auto")

    def _update_visual_crossing_config_visibility(self):
        """Show Visual Crossing API config only when Visual Crossing is selected."""
        container = getattr(self, "data_sources_tab", None)
        if not container or not self.visual_crossing_config_box:
            return

        show = self._get_selected_data_source() == "visualcrossing"

        if show:
            if self.visual_crossing_config_box not in container.children:
                try:
                    idx = container.children.index(self.data_source_selection)
                    container.insert(idx + 1, self.visual_crossing_config_box)
                except ValueError:
                    container.add(self.visual_crossing_config_box)
        else:
            if self.visual_crossing_config_box in container.children:
                container.remove(self.visual_crossing_config_box)

    def _update_priority_settings_visibility(self):
        """Show source priority settings only when Automatic mode is selected."""
        container = getattr(self, "data_sources_tab", None)
        source_priority_box = getattr(self, "source_priority_config_box", None)
        if not container or not source_priority_box:
            return

        show = self._get_selected_data_source() == "auto"

        if show:
            if source_priority_box not in container.children:
                container.add(source_priority_box)
        else:
            if source_priority_box in container.children:
                container.remove(source_priority_box)

    def _on_update_channel_changed(self, widget):
        """Handle update channel selection change."""
        self._update_channel_description()

    # (Update method change handler removed)

    def _update_channel_description(self):
        """Update the channel description based on current selection."""
        if not hasattr(self, "channel_description_label") or not self.channel_description_label:
            return

        channel_value = str(self.update_channel_selection.value)

        if "Stable" in channel_value:
            description = (
                "🔒 Stable releases only. Production-ready versions. Recommended for most users."
            )
        elif "Development" in channel_value:
            description = "🛠️ Latest development builds. Cutting-edge features but may be unstable. For developers and early testers."
        else:
            description = ""

        self.channel_description_label.text = description

    # (Update method description removed)

    def _apply_settings_to_ui(self):
        """Compatibility wrapper for legacy callers."""
        settings_handlers.apply_settings_to_ui(self)

    def _collect_settings_from_ui(self):
        """Compatibility wrapper that delegates to the handlers module."""
        return settings_handlers.collect_settings_from_ui(self)

    def _map_channel_display_to_value(self, display: str) -> str:
        """Compatibility wrapper that delegates to the handlers module."""
        return settings_handlers.map_channel_display_to_value(display)

    async def _on_reset_to_defaults(self, widget):
        await settings_operations.reset_to_defaults(self)

    async def _on_full_reset(self, widget):
        await settings_operations.full_data_reset(self)

    async def _on_open_config_dir(self, widget):
        await settings_operations.open_config_directory(self)

    async def _on_open_soundpacks_dir(self, widget):
        await settings_operations.open_soundpacks_directory(self)

    async def _on_get_visual_crossing_api_key(self, widget):
        await settings_operations.get_visual_crossing_api_key(self)

    async def _on_validate_visual_crossing_api_key(self, widget):
        await settings_operations.validate_visual_crossing_api_key(self)

    async def _on_validate_openrouter_api_key(self, widget):
        await settings_operations.validate_openrouter_api_key(self)

    async def _on_select_ai_model(self, widget):
        """Handle AI model selection button press."""
        from .model_selection import show_model_selection_dialog

        current_model = getattr(self.current_settings, "ai_model", "openrouter/auto")
        free_only = not getattr(self.current_settings, "allow_paid_models", False)

<<<<<<< HEAD
        def on_model_selected(model_id: str, model_name: str = "") -> None:
=======
        def on_model_selected(model_id: str) -> None:
>>>>>>> f11e83ae
            """Handle model selection from the dialog."""
            if hasattr(self, "selected_model_label"):
                self.selected_model_label.text = model_id
            self._selected_specific_model = model_id
<<<<<<< HEAD

            # Create display text with model name
            display_text = f"Specific Model: {model_name}" if model_name else "Specific Model"

            if hasattr(self, "ai_model_selection"):
                if "Specific Model" not in self.ai_model_display_to_value:
                    # First time selecting a specific model
                    self.ai_model_display_to_value[display_text] = model_id
                    self.ai_model_value_to_display[model_id] = display_text
                else:
                    # Updating an existing specific model selection
                    old_display = None
                    for key, value in self.ai_model_display_to_value.items():
                        if value == model_id or (
                            key.startswith("Specific Model")
                            and value == self.ai_model_display_to_value.get("Specific Model")
                        ):
                            old_display = key
                            break

                    if old_display and old_display in self.ai_model_value_to_display:
                        old_id = self.ai_model_display_to_value[old_display]
                        if old_id in self.ai_model_value_to_display:
                            del self.ai_model_value_to_display[old_id]
                        del self.ai_model_display_to_value[old_display]

                    self.ai_model_display_to_value[display_text] = model_id
                    self.ai_model_value_to_display[model_id] = display_text
=======
            if hasattr(self, "ai_model_selection"):
                if "Specific Model" not in self.ai_model_display_to_value:
                    self.ai_model_display_to_value["Specific Model"] = model_id
                    self.ai_model_value_to_display[model_id] = "Specific Model"
                else:
                    old_model = self.ai_model_display_to_value.get("Specific Model")
                    if old_model and old_model in self.ai_model_value_to_display:
                        del self.ai_model_value_to_display[old_model]
                    self.ai_model_display_to_value["Specific Model"] = model_id
                    self.ai_model_value_to_display[model_id] = "Specific Model"
>>>>>>> f11e83ae

                # Get current items from the ListSource (extract string values)
                current_items = [item.value for item in self.ai_model_selection.items]

<<<<<<< HEAD
                # Remove old "Specific Model" entries
                current_items = [
                    item for item in current_items if not item.startswith("Specific Model")
                ]

                # Add new display text
                current_items.append(display_text)
                self.ai_model_selection.items = current_items

                self.ai_model_selection.value = display_text
=======
                if "Specific Model" not in current_items:
                    current_items.append("Specific Model")
                    self.ai_model_selection.items = current_items

                self.ai_model_selection.value = "Specific Model"
>>>>>>> f11e83ae

        await show_model_selection_dialog(
            self.app, current_model, free_only=free_only, on_model_selected=on_model_selected
        )

    async def _on_reset_system_prompt(self, widget):
        """Reset the custom system prompt to default."""
        if hasattr(self, "custom_system_prompt_input"):
            self.custom_system_prompt_input.value = ""
        await self.main_window.info_dialog(
            "Prompt Reset",
            "System prompt has been reset to default.",
        )

    async def _on_reset_instructions(self, widget):
        """Reset the custom instructions."""
        if hasattr(self, "custom_instructions_input"):
            self.custom_instructions_input.value = ""
        await self.main_window.info_dialog(
            "Instructions Reset",
            "Custom instructions have been cleared.",
        )

    async def _on_preview_prompt(self, widget):
        """Show a preview of the AI prompt."""
        from accessiweather.ai_explainer import AIExplainer, ExplanationStyle

        # Get current values from UI
        custom_system_prompt = None
        if hasattr(self, "custom_system_prompt_input"):
            value = getattr(self.custom_system_prompt_input, "value", "") or ""
            custom_system_prompt = value.strip() if value.strip() else None

        custom_instructions = None
        if hasattr(self, "custom_instructions_input"):
            value = getattr(self.custom_instructions_input, "value", "") or ""
            custom_instructions = value.strip() if value.strip() else None

        # Create explainer with current settings
        explainer = AIExplainer(
            api_key="preview",
            custom_system_prompt=custom_system_prompt,
            custom_instructions=custom_instructions,
        )

        # Generate preview
        preview = explainer.get_prompt_preview(ExplanationStyle.STANDARD)

        # Show preview dialog
        preview_text = (
            f"=== SYSTEM PROMPT ===\n{preview['system_prompt']}\n\n"
            f"=== USER PROMPT (with sample data) ===\n{preview['user_prompt']}"
        )

        await self.main_window.info_dialog(
            "Prompt Preview",
            preview_text,
        )

    def _initialize_update_info(self):
        settings_operations.initialize_update_info(self)

    def _update_last_check_info(self):
        settings_operations.update_last_check_info(self)

    async def _on_check_updates(self, widget):
        await settings_operations.check_for_updates(self)

    def _trigger_taskbar_icon_update(self, new_settings):
        """
        Trigger immediate taskbar icon text update if settings changed.

        This method is called after settings are saved to apply taskbar icon
        changes without requiring an app restart.
        """
        try:
            if not hasattr(self.app, "status_icon") or self.app.status_icon is None:
                return

            if not getattr(self.app, "system_tray_available", False):
                return

            from ..ui_builder import update_tray_icon_tooltip

            weather_data = None
            if hasattr(self.app, "current_weather_data"):
                weather_data = self.app.current_weather_data

            update_tray_icon_tooltip(self.app, weather_data)
            logger.debug("%s: Taskbar icon text updated after settings change", LOG_PREFIX)

        except Exception as exc:
            logger.debug("%s: Failed to update taskbar icon: %s", LOG_PREFIX, exc)<|MERGE_RESOLUTION|>--- conflicted
+++ resolved
@@ -599,45 +599,11 @@
         current_model = getattr(self.current_settings, "ai_model", "openrouter/auto")
         free_only = not getattr(self.current_settings, "allow_paid_models", False)
 
-<<<<<<< HEAD
-        def on_model_selected(model_id: str, model_name: str = "") -> None:
-=======
         def on_model_selected(model_id: str) -> None:
->>>>>>> f11e83ae
             """Handle model selection from the dialog."""
             if hasattr(self, "selected_model_label"):
                 self.selected_model_label.text = model_id
             self._selected_specific_model = model_id
-<<<<<<< HEAD
-
-            # Create display text with model name
-            display_text = f"Specific Model: {model_name}" if model_name else "Specific Model"
-
-            if hasattr(self, "ai_model_selection"):
-                if "Specific Model" not in self.ai_model_display_to_value:
-                    # First time selecting a specific model
-                    self.ai_model_display_to_value[display_text] = model_id
-                    self.ai_model_value_to_display[model_id] = display_text
-                else:
-                    # Updating an existing specific model selection
-                    old_display = None
-                    for key, value in self.ai_model_display_to_value.items():
-                        if value == model_id or (
-                            key.startswith("Specific Model")
-                            and value == self.ai_model_display_to_value.get("Specific Model")
-                        ):
-                            old_display = key
-                            break
-
-                    if old_display and old_display in self.ai_model_value_to_display:
-                        old_id = self.ai_model_display_to_value[old_display]
-                        if old_id in self.ai_model_value_to_display:
-                            del self.ai_model_value_to_display[old_id]
-                        del self.ai_model_display_to_value[old_display]
-
-                    self.ai_model_display_to_value[display_text] = model_id
-                    self.ai_model_value_to_display[model_id] = display_text
-=======
             if hasattr(self, "ai_model_selection"):
                 if "Specific Model" not in self.ai_model_display_to_value:
                     self.ai_model_display_to_value["Specific Model"] = model_id
@@ -648,29 +614,15 @@
                         del self.ai_model_value_to_display[old_model]
                     self.ai_model_display_to_value["Specific Model"] = model_id
                     self.ai_model_value_to_display[model_id] = "Specific Model"
->>>>>>> f11e83ae
 
                 # Get current items from the ListSource (extract string values)
                 current_items = [item.value for item in self.ai_model_selection.items]
 
-<<<<<<< HEAD
-                # Remove old "Specific Model" entries
-                current_items = [
-                    item for item in current_items if not item.startswith("Specific Model")
-                ]
-
-                # Add new display text
-                current_items.append(display_text)
-                self.ai_model_selection.items = current_items
-
-                self.ai_model_selection.value = display_text
-=======
                 if "Specific Model" not in current_items:
                     current_items.append("Specific Model")
                     self.ai_model_selection.items = current_items
 
                 self.ai_model_selection.value = "Specific Model"
->>>>>>> f11e83ae
 
         await show_model_selection_dialog(
             self.app, current_model, free_only=free_only, on_model_selected=on_model_selected
