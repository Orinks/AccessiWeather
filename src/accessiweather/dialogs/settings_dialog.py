"""
Settings dialog for AccessiWeather Toga application.

This module provides a comprehensive settings dialog with tabbed interface
matching the functionality of the wxPython version.
"""

import asyncio
import contextlib
import logging
import os

import toga
from toga.style import Pack
from travertino.constants import COLUMN, ROW

from . import settings_handlers, settings_operations, settings_tabs

logger = logging.getLogger(__name__)
LOG_PREFIX = "SettingsDialog"


class _SafeEventLoopPolicy(asyncio.DefaultEventLoopPolicy):
    """Event loop policy that auto-creates loops when needed."""

    def get_event_loop(self):  # pragma: no cover - exercised in tests
        if self._local._loop is None:
            self.set_event_loop(self.new_event_loop())
        return self._local._loop


def _ensure_asyncio_loop():
    """
    Ensure asyncio event loop policy is set for the current thread.

    Only configures the policy for testing; does not create event loops.
    Toga manages the event loop during normal app execution.
    """
    if os.environ.get("TOGA_BACKEND") == "toga_dummy":
        try:
            policy = asyncio.get_event_loop_policy()
            if not isinstance(policy, _SafeEventLoopPolicy):
                asyncio.set_event_loop_policy(_SafeEventLoopPolicy())
        except Exception:
            pass  # Ignore errors - Toga will handle event loop setup


_ensure_asyncio_loop()


class SettingsDialog:
    """Settings dialog with tabbed interface for configuration options."""

    def __init__(self, app: toga.App, config_manager, update_service=None):
        """Initialize the settings dialog."""
        self.app = app
        self.config_manager = config_manager
        self.update_service = update_service  # Optional update service from main app
        self.window = None  # Will be created fresh each time dialog is shown
        self.future = None  # Will be created fresh each time dialog is shown

        # Current settings (working copy)
        self.current_settings = None

        # UI components
        self.option_container = None
        self.general_tab = None
        self.advanced_tab = None
        self.updates_tab = None

        # General tab controls
        self.data_source_selection = None
        self.update_interval_input = None
        self.show_detailed_forecast_switch = None
        self.enable_alerts_switch = None
        self.debug_mode_switch = None

        # Visual Crossing API controls
        self.visual_crossing_config_box = None
        self.visual_crossing_api_key_input = None
        self.get_api_key_button = None
        self.validate_api_key_button = None

        # Advanced tab controls
        self.minimize_to_tray_switch = None
        self.startup_enabled_switch = None

        # Updates tab controls
        self.auto_update_switch = None
        self.update_channel_selection = None
        self.update_check_interval_input = None
        self.check_updates_button = None
        self.update_status_label = None
        self.last_check_label = None

        # Sound settings controls (Audio tab)
        self.sound_enabled_switch = None
        self.sound_pack_selection = None
        self.manage_soundpacks_button = None

        # General tab controls (moved from Display)
        self.temperature_unit_selection = None
        self.ok_button = None
        self.cancel_button = None
        # Environmental controls
        self.air_quality_threshold_input = None

        # Notifications tab controls
        self.notifications_tab = None
        self.alert_notifications_enabled_switch = None
        self.alert_notify_extreme_switch = None
        self.alert_notify_severe_switch = None
        self.alert_notify_moderate_switch = None
        self.alert_notify_minor_switch = None
        self.alert_notify_unknown_switch = None
        self.alert_global_cooldown_input = None
        self.alert_per_alert_cooldown_input = None
        self.alert_max_notifications_input = None

        # Taskbar icon text controls (Display tab)
        self.taskbar_icon_text_enabled_switch = None
        self.taskbar_icon_dynamic_enabled_switch = None
        self.taskbar_icon_text_format_input = None
        self.taskbar_format_validation_label = None

    def __await__(self):
        """Make the dialog awaitable for modal behavior."""
        if self.future is None:
            raise RuntimeError("Dialog future not initialized. Call show_and_prepare() first.")
        return self.future.__await__()

    def show_and_prepare(self):
        """Prepare and show the settings dialog."""
        logger.info("%s: Showing settings dialog", LOG_PREFIX)

        try:
            # Create a fresh future for this dialog session
            self.future = self.app.loop.create_future()

            # Ensure a Toga app context exists (important for tests using dummy backend)
            self._ensure_toga_app_context()

            # Create a fresh window instance
            self.window = toga.Window(
                title="AccessiWeather Settings",
                size=(600, 500),
                resizable=True,
                minimizable=False,
                closable=False,  # Prevent closing via X button to enforce modal behavior
            )

            # Load current settings (fast - just reads from memory/config object)
            self.current_settings = self.config_manager.get_settings()
            logger.debug("%s: Loaded settings: %s", LOG_PREFIX, self.current_settings)

            # Create dialog content (UI construction)
            self._create_dialog_content()

            # Show the dialog immediately for responsive UX
            self.window.show()

            # Set initial focus to the first interactive control for accessibility
            self._set_initial_focus()

            # Defer slow operations to run after dialog is visible
            asyncio.create_task(self._deferred_init())

        except Exception as exc:
            logger.exception("%s: Failed to show settings dialog", LOG_PREFIX)
            if self.future and not self.future.done():
                self.future.set_exception(exc)

    async def _deferred_init(self) -> None:
        """Run slow initialization tasks after dialog is visible."""
        try:
            loop = asyncio.get_running_loop()

            # Sync startup setting in background (can involve file system checks)
            with contextlib.suppress(Exception):
                await loop.run_in_executor(None, self.config_manager.sync_startup_setting)

                # Update the startup switch if the actual state differs from loaded settings
                actual_startup = self.config_manager.get_settings().startup_enabled
                if (
                    hasattr(self, "startup_enabled_switch")
                    and self.startup_enabled_switch is not None
                    and self.startup_enabled_switch.value != actual_startup
                ):
                    self.startup_enabled_switch.value = actual_startup

            # Initialize update info (reads cache file from disk)
            with contextlib.suppress(Exception):
                settings_operations.initialize_update_info(self)

        except Exception as exc:
            logger.debug("%s: Deferred init error (non-fatal): %s", LOG_PREFIX, exc)

    def _ensure_toga_app_context(self):
        """Ensure a Toga application context exists for window creation."""
        if getattr(toga.App, "app", None) is not None:
            return

        os.environ.setdefault("TOGA_BACKEND", "toga_dummy")

        try:
            self._toga_app_guard = toga.App("AccessiWeather (Tests)", "com.accessiweather.tests")
        except Exception as exc:  # pragma: no cover - defensive guard
            logger.debug("%s: Unable to create fallback Toga app: %s", LOG_PREFIX, exc)

    def _create_dialog_content(self):
        """Create the settings dialog content."""
        # Main container
        main_box = toga.Box(style=Pack(direction=COLUMN, margin=10))

        # Create tabbed interface
        self.option_container = toga.OptionContainer(style=Pack(flex=1))

        # Create tabs in new order
        settings_tabs.create_general_tab(self)
        settings_tabs.create_display_tab(self)
        settings_tabs.create_data_sources_tab(self)
        settings_tabs.create_notifications_tab(self)
        settings_tabs.create_audio_tab(self)
        settings_tabs.create_updates_tab(self)
        settings_tabs.create_ai_tab(self)
        settings_tabs.create_advanced_tab(self)

        main_box.add(self.option_container)

        # Ensure the first tab is selected initially for predictable UX
        try:
            self.option_container.current_tab = 0
        except Exception as exc:
            logger.warning("%s: Failed to select initial tab: %s", LOG_PREFIX, exc)

        # Button row
        button_box = toga.Box(style=Pack(direction=ROW, margin_top=10))

        # Add flexible space to push buttons to the right
        button_box.add(toga.Box(style=Pack(flex=1)))

        # Cancel button
        cancel_button = toga.Button(
            "Cancel", on_press=self._on_cancel, style=Pack(margin_right=10), id="cancel_button"
        )
        button_box.add(cancel_button)
        self.cancel_button = cancel_button

        # OK button
        ok_button = toga.Button(
            "OK", on_press=self._on_ok, style=Pack(margin_right=0), id="ok_button"
        )
        button_box.add(ok_button)
        self.ok_button = ok_button

        main_box.add(button_box)

        # Set window content
        self.window.content = main_box

        # Note: initialize_update_info is called in _deferred_init() for faster dialog open

    def _set_initial_focus(self):
        """Set initial focus to the first interactive control for accessibility."""
        try:
            if self.option_container is not None:
                self.option_container.current_tab = 0
        except Exception as exc:
            logger.warning("%s: Failed to select initial tab before focusing: %s", LOG_PREFIX, exc)

        # Focus on the first control in the General tab (first tab shown)
        target = self.update_interval_input or self.data_source_selection

        if target is None:
            logger.warning("%s: No primary control available for focus", LOG_PREFIX)
            if self.option_container is not None:
                try:
                    self.option_container.focus()
                    logger.debug("%s: Focused option container as fallback", LOG_PREFIX)
                except Exception as fallback_exc:
                    logger.debug(
                        "%s: Unable to focus option container fallback: %s",
                        LOG_PREFIX,
                        fallback_exc,
                    )
            return

        try:
            target.focus()
            identifier = getattr(target, "id", None) or target.__class__.__name__
            logger.debug("%s: Set initial focus to %s", LOG_PREFIX, identifier)
        except Exception as exc:
            logger.warning(
                "%s: Failed to set initial focus; focusing option container instead: %s",
                LOG_PREFIX,
                exc,
            )
            if self.option_container is not None:
                try:
                    self.option_container.focus()
                    logger.debug("%s: Focused option container as fallback", LOG_PREFIX)
                except Exception as fallback_exc:
                    logger.debug(
                        "%s: Unable to focus option container fallback: %s",
                        LOG_PREFIX,
                        fallback_exc,
                    )

    def _ensure_dialog_focus(self):
        """Ensure focus remains within the dialog window."""
        try:
            if self.window and hasattr(self.window, "focus"):
                self.window.focus()
                logger.debug("%s: Restored focus to settings dialog window", LOG_PREFIX)
        except Exception as exc:
            logger.warning("%s: Failed to restore dialog focus: %s", LOG_PREFIX, exc)

    def _return_focus_to_trigger(self):
        """Return focus to the element that triggered the dialog."""
        try:
            # In Toga, we can't directly control focus return to menu items,
            # but we can ensure the main window gets focus
            if self.app.main_window:
                self.app.main_window.focus()
                logger.debug("%s: Returned focus to main window", LOG_PREFIX)
        except Exception as exc:
            logger.warning("%s: Failed to return focus: %s", LOG_PREFIX, exc)

    async def _show_dialog_error(self, title, message):
        """Show error dialog relative to settings dialog to prevent focus loss."""
        try:
            # Try to use the dialog window for error display if possible
            if self.window and hasattr(self.window, "error_dialog"):
                await self.window.error_dialog(title, message)
            else:
                # Fallback to main window
                await self.app.main_window.error_dialog(title, message)
        except Exception:
            logger.exception("%s: Failed to show error dialog", LOG_PREFIX)
            # Last resort: just log the error
            logger.error("%s: %s - %s", LOG_PREFIX, title, message)
        finally:
            # Restore focus after any dialog interaction
            self._ensure_dialog_focus()

    async def _on_ok(self, widget):
        """Handle OK button press - save settings and close dialog."""
        logger.info("%s: OK button pressed", LOG_PREFIX)

        try:
            # Collect settings from UI (fast - just reads widget values)
            new_settings = settings_handlers.collect_settings_from_ui(self)

            # Capture current startup flag before persisting changes
            old_startup_enabled = self.config_manager.get_settings().startup_enabled

            # Update configuration
            # Note: to_dict() excludes secure keys (API keys) so we must pass them explicitly
            settings_dict = new_settings.to_dict()
            # Add secure keys that are excluded from to_dict() for security
            settings_dict["visual_crossing_api_key"] = new_settings.visual_crossing_api_key
            settings_dict["openrouter_api_key"] = new_settings.openrouter_api_key
            success = self.config_manager.update_settings(**settings_dict)

            if not success:
                logger.error("%s: Failed to save settings", LOG_PREFIX)
                await self._show_dialog_error("Settings Error", "Failed to save settings.")
                return

            logger.info("%s: Settings saved successfully", LOG_PREFIX)

            # Close dialog immediately for responsive UX - startup change runs in background
            if self.future and not self.future.done():
                self.future.set_result(True)
            if self.window:
                self.window.close()
                self.window = None

            # Refresh runtime components (fast - just updates object attributes)
            if hasattr(self.app, "refresh_runtime_settings"):
                self.app.refresh_runtime_settings()
            else:
                self._trigger_taskbar_icon_update(new_settings)

            # Handle startup setting change in background (can be slow on Windows)
            new_startup_enabled = new_settings.startup_enabled
            if old_startup_enabled != new_startup_enabled:
                logger.info(
                    "%s: Startup setting changed %s -> %s, applying in background",
                    LOG_PREFIX,
                    old_startup_enabled,
                    new_startup_enabled,
                )
                # Fire-and-forget - don't block UI for startup shortcut creation
                asyncio.create_task(self._apply_startup_setting_async(new_startup_enabled))

        except Exception as exc:
            logger.exception("%s: Error saving settings", LOG_PREFIX)
            await self._show_dialog_error("Settings Error", f"Error saving settings: {exc}")

    async def _apply_startup_setting_async(self, enable: bool) -> None:
        """Apply startup setting change in background without blocking UI."""
        try:
            loop = asyncio.get_running_loop()
            startup_method = (
                self.config_manager.enable_startup
                if enable
                else self.config_manager.disable_startup
            )

            startup_success, startup_message = await loop.run_in_executor(None, startup_method)

            if startup_success:
                logger.info("%s: Startup setting applied: %s", LOG_PREFIX, startup_message)
            else:
                logger.warning("%s: Startup setting failed: %s", LOG_PREFIX, startup_message)
                # Sync config to reflect actual state
                with contextlib.suppress(Exception):
                    self.config_manager.sync_startup_setting()

        except Exception as exc:
            logger.error("%s: Error applying startup setting: %s", LOG_PREFIX, exc)
            with contextlib.suppress(Exception):
                self.config_manager.sync_startup_setting()

    async def _on_cancel(self, widget):
        """Handle Cancel button press - close dialog without saving."""
        logger.info("%s: Cancel button pressed", LOG_PREFIX)
        if self.future and not self.future.done():
            self.future.set_result(False)
        if self.window:
            self.window.close()
            self.window = None  # Clear reference to help with cleanup

    def _load_sound_packs(self):
        """Compatibility wrapper that delegates to the tab helpers."""
        settings_tabs.load_sound_packs(self)

    def _on_sound_enabled_changed(self, widget):
        enabled = getattr(widget, "value", True)
        sel = getattr(self, "sound_pack_selection", None)
        if sel is not None:
            sel.enabled = enabled

    async def _on_manage_soundpacks(self, widget):
        """
        Open the sound pack manager dialog.

        Note: The Sound Pack Manager is for importing, editing, and managing packs.
        The current pack selection is controlled by the selection widget in this Settings dialog.
        """
        try:
            # Ensure focus stays in dialog before opening sub-dialog
            self._ensure_dialog_focus()

            from .soundpack_manager import SoundPackManagerDialog

            # Preserve the currently selected pack from settings (authoritative)
            current_pack_id = getattr(self.current_settings, "sound_pack", "default")

            # Open the manager focused on the current pack; do not treat its selection as app setting
            manager = SoundPackManagerDialog(self.app, current_pack_id)
            await manager.show()

            # After the manager closes, restore focus to settings dialog and refresh pack list
            self._ensure_dialog_focus()
            settings_tabs.load_sound_packs(self)
            self.sound_pack_selection.items = self.sound_pack_options

            # Keep showing the current pack if it still exists; otherwise fall back to first option
            for display_name, pack_id in self.sound_pack_map.items():
                if pack_id == current_pack_id:
                    self.sound_pack_selection.value = display_name
                    break
            else:
                if self.sound_pack_options:
                    self.sound_pack_selection.value = self.sound_pack_options[0]

        except Exception as exc:
            logger.exception("%s: Failed to open sound pack manager", LOG_PREFIX)
            # Use dialog-relative error instead of main window error
            await self._show_dialog_error(
                "Sound Pack Manager Error",
                f"Failed to open sound pack manager: {exc}",
            )

    def _on_data_source_changed(self, widget):
        """Handle data source selection change to update UI visibility."""
        self._update_visual_crossing_config_visibility()
        self._update_priority_settings_visibility()

    def _get_selected_data_source(self) -> str:
        """Get the currently selected data source internal value."""
        if not self.data_source_selection:
            return "auto"
        selected_display = str(self.data_source_selection.value)
        return self.data_source_display_to_value.get(selected_display, "auto")

    def _update_visual_crossing_config_visibility(self):
        """Show Visual Crossing API config only when Visual Crossing is selected."""
        container = getattr(self, "data_sources_tab", None)
        if not container or not self.visual_crossing_config_box:
            return

        show = self._get_selected_data_source() == "visualcrossing"

        if show:
            if self.visual_crossing_config_box not in container.children:
                try:
                    idx = container.children.index(self.data_source_selection)
                    container.insert(idx + 1, self.visual_crossing_config_box)
                except ValueError:
                    container.add(self.visual_crossing_config_box)
        else:
            if self.visual_crossing_config_box in container.children:
                container.remove(self.visual_crossing_config_box)

    def _update_priority_settings_visibility(self):
        """Show source priority settings only when Automatic mode is selected."""
        container = getattr(self, "data_sources_tab", None)
        source_priority_box = getattr(self, "source_priority_config_box", None)
        if not container or not source_priority_box:
            return

        show = self._get_selected_data_source() == "auto"

        if show:
            if source_priority_box not in container.children:
                container.add(source_priority_box)
        else:
            if source_priority_box in container.children:
                container.remove(source_priority_box)

    def _on_update_channel_changed(self, widget):
        """Handle update channel selection change."""
        self._update_channel_description()

    # (Update method change handler removed)

    def _update_channel_description(self):
        """Update the channel description based on current selection."""
        if not hasattr(self, "channel_description_label") or not self.channel_description_label:
            return

        channel_value = str(self.update_channel_selection.value)

        if "Stable" in channel_value:
            description = (
                "🔒 Stable releases only. Production-ready versions. Recommended for most users."
            )
        elif "Development" in channel_value:
            description = "🛠️ Latest development builds. Cutting-edge features but may be unstable. For developers and early testers."
        else:
            description = ""

        self.channel_description_label.text = description

    # (Update method description removed)

    def _apply_settings_to_ui(self):
        """Compatibility wrapper for legacy callers."""
        settings_handlers.apply_settings_to_ui(self)

    def _collect_settings_from_ui(self):
        """Compatibility wrapper that delegates to the handlers module."""
        return settings_handlers.collect_settings_from_ui(self)

    def _map_channel_display_to_value(self, display: str) -> str:
        """Compatibility wrapper that delegates to the handlers module."""
        return settings_handlers.map_channel_display_to_value(display)

    async def _on_reset_to_defaults(self, widget):
        await settings_operations.reset_to_defaults(self)

    async def _on_full_reset(self, widget):
        await settings_operations.full_data_reset(self)

    async def _on_open_config_dir(self, widget):
        await settings_operations.open_config_directory(self)

    async def _on_open_soundpacks_dir(self, widget):
        await settings_operations.open_soundpacks_directory(self)

    async def _on_get_visual_crossing_api_key(self, widget):
        await settings_operations.get_visual_crossing_api_key(self)

    async def _on_validate_visual_crossing_api_key(self, widget):
        await settings_operations.validate_visual_crossing_api_key(self)

    async def _on_validate_openrouter_api_key(self, widget):
        await settings_operations.validate_openrouter_api_key(self)

    async def _on_reset_system_prompt(self, widget):
        """Reset the custom system prompt to default."""
        if hasattr(self, "custom_system_prompt_input"):
            self.custom_system_prompt_input.value = ""
        await self.main_window.info_dialog(
            "Prompt Reset",
            "System prompt has been reset to default.",
        )

    async def _on_reset_instructions(self, widget):
        """Reset the custom instructions."""
        if hasattr(self, "custom_instructions_input"):
            self.custom_instructions_input.value = ""
        await self.main_window.info_dialog(
            "Instructions Reset",
            "Custom instructions have been cleared.",
        )

    async def _on_preview_prompt(self, widget):
        """Show a preview of the AI prompt."""
        from accessiweather.ai_explainer import AIExplainer, ExplanationStyle

        # Get current values from UI
        custom_system_prompt = None
        if hasattr(self, "custom_system_prompt_input"):
            value = getattr(self.custom_system_prompt_input, "value", "") or ""
            custom_system_prompt = value.strip() if value.strip() else None

        custom_instructions = None
        if hasattr(self, "custom_instructions_input"):
            value = getattr(self.custom_instructions_input, "value", "") or ""
            custom_instructions = value.strip() if value.strip() else None

        # Create explainer with current settings
        explainer = AIExplainer(
            api_key="preview",
            custom_system_prompt=custom_system_prompt,
            custom_instructions=custom_instructions,
        )

        # Generate preview
        preview = explainer.get_prompt_preview(ExplanationStyle.STANDARD)

        # Show preview dialog
        preview_text = (
            f"=== SYSTEM PROMPT ===\n{preview['system_prompt']}\n\n"
            f"=== USER PROMPT (with sample data) ===\n{preview['user_prompt']}"
        )

        await self.main_window.info_dialog(
            "Prompt Preview",
            preview_text,
        )

<<<<<<< HEAD
    async def _on_select_ai_model(self, widget):
        """Open the AI model selection dialog."""
        from .model_selection import show_model_selection_dialog

        # Determine if we should show free models only based on current selection
        current_model_pref = getattr(self.current_settings, "ai_model_preference", "auto:free")
        free_only = "free" in current_model_pref.lower() or current_model_pref == "auto:free"

        def on_model_selected(model_id: str):
            """Handle model selection from the dialog."""
            # Update the selected model display
            if hasattr(self, "selected_model_label"):
                self.selected_model_label.text = model_id
            # Store the selected model ID for saving
            self._selected_specific_model = model_id
            # Update the model selection dropdown to show "Specific Model"
            if hasattr(self, "ai_model_selection"):
                # Add "Specific Model" option if not present
                if "Specific Model" not in self.ai_model_display_to_value:
                    self.ai_model_display_to_value["Specific Model"] = model_id
                    self.ai_model_value_to_display[model_id] = "Specific Model"
                else:
                    # Update the mapping for the specific model
                    old_model = self.ai_model_display_to_value.get("Specific Model")
                    if old_model and old_model in self.ai_model_value_to_display:
                        del self.ai_model_value_to_display[old_model]
                    self.ai_model_display_to_value["Specific Model"] = model_id
                    self.ai_model_value_to_display[model_id] = "Specific Model"

                # Update selection items if needed
                current_items = (
                    list(self.ai_model_selection.items) if self.ai_model_selection.items else []
                )
                if "Specific Model" not in current_items:
                    current_items.append("Specific Model")
                    self.ai_model_selection.items = current_items

                self.ai_model_selection.value = "Specific Model"

        await show_model_selection_dialog(
            app=self.app,
            current_model=current_model_pref
            if current_model_pref not in ("auto:free", "auto")
            else "",
            free_only=free_only,
            on_model_selected=on_model_selected,
        )

=======
>>>>>>> 9aa01c4c
    def _initialize_update_info(self):
        settings_operations.initialize_update_info(self)

    def _update_last_check_info(self):
        settings_operations.update_last_check_info(self)

    async def _on_check_updates(self, widget):
        await settings_operations.check_for_updates(self)

    def _trigger_taskbar_icon_update(self, new_settings):
        """
        Trigger immediate taskbar icon text update if settings changed.

        This method is called after settings are saved to apply taskbar icon
        changes without requiring an app restart.
        """
        try:
            if not hasattr(self.app, "status_icon") or self.app.status_icon is None:
                return

            if not getattr(self.app, "system_tray_available", False):
                return

            from ..ui_builder import update_tray_icon_tooltip

            weather_data = None
            if hasattr(self.app, "current_weather_data"):
                weather_data = self.app.current_weather_data

            update_tray_icon_tooltip(self.app, weather_data)
            logger.debug("%s: Taskbar icon text updated after settings change", LOG_PREFIX)

        except Exception as exc:
            logger.debug("%s: Failed to update taskbar icon: %s", LOG_PREFIX, exc)<|MERGE_RESOLUTION|>--- conflicted
+++ resolved
@@ -644,57 +644,6 @@
             preview_text,
         )
 
-<<<<<<< HEAD
-    async def _on_select_ai_model(self, widget):
-        """Open the AI model selection dialog."""
-        from .model_selection import show_model_selection_dialog
-
-        # Determine if we should show free models only based on current selection
-        current_model_pref = getattr(self.current_settings, "ai_model_preference", "auto:free")
-        free_only = "free" in current_model_pref.lower() or current_model_pref == "auto:free"
-
-        def on_model_selected(model_id: str):
-            """Handle model selection from the dialog."""
-            # Update the selected model display
-            if hasattr(self, "selected_model_label"):
-                self.selected_model_label.text = model_id
-            # Store the selected model ID for saving
-            self._selected_specific_model = model_id
-            # Update the model selection dropdown to show "Specific Model"
-            if hasattr(self, "ai_model_selection"):
-                # Add "Specific Model" option if not present
-                if "Specific Model" not in self.ai_model_display_to_value:
-                    self.ai_model_display_to_value["Specific Model"] = model_id
-                    self.ai_model_value_to_display[model_id] = "Specific Model"
-                else:
-                    # Update the mapping for the specific model
-                    old_model = self.ai_model_display_to_value.get("Specific Model")
-                    if old_model and old_model in self.ai_model_value_to_display:
-                        del self.ai_model_value_to_display[old_model]
-                    self.ai_model_display_to_value["Specific Model"] = model_id
-                    self.ai_model_value_to_display[model_id] = "Specific Model"
-
-                # Update selection items if needed
-                current_items = (
-                    list(self.ai_model_selection.items) if self.ai_model_selection.items else []
-                )
-                if "Specific Model" not in current_items:
-                    current_items.append("Specific Model")
-                    self.ai_model_selection.items = current_items
-
-                self.ai_model_selection.value = "Specific Model"
-
-        await show_model_selection_dialog(
-            app=self.app,
-            current_model=current_model_pref
-            if current_model_pref not in ("auto:free", "auto")
-            else "",
-            free_only=free_only,
-            on_model_selected=on_model_selected,
-        )
-
-=======
->>>>>>> 9aa01c4c
     def _initialize_update_info(self):
         settings_operations.initialize_update_info(self)
 
