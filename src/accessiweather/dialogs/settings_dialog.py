"""
Settings dialog for AccessiWeather Toga application.

This module provides a comprehensive settings dialog with tabbed interface
matching the functionality of the wxPython version.
"""

import asyncio
import contextlib
import logging
import os

import toga
from toga.style import Pack
from travertino.constants import COLUMN, ROW

from . import settings_handlers, settings_operations, settings_tabs

logger = logging.getLogger(__name__)
LOG_PREFIX = "SettingsDialog"


class _SafeEventLoopPolicy(asyncio.DefaultEventLoopPolicy):
    """Event loop policy that auto-creates loops when needed."""

    def get_event_loop(self):  # pragma: no cover - exercised in tests
        if self._local._loop is None:
            self.set_event_loop(self.new_event_loop())
        return self._local._loop


def _ensure_asyncio_loop():
    """
    Ensure asyncio event loop policy is set for the current thread.

    Only configures the policy for testing; does not create event loops.
    Toga manages the event loop during normal app execution.
    """
    if os.environ.get("TOGA_BACKEND") == "toga_dummy":
        try:
            policy = asyncio.get_event_loop_policy()
            if not isinstance(policy, _SafeEventLoopPolicy):
                asyncio.set_event_loop_policy(_SafeEventLoopPolicy())
        except Exception:
            pass  # Ignore errors - Toga will handle event loop setup


_ensure_asyncio_loop()


class SettingsDialog:
    """Settings dialog with tabbed interface for configuration options."""

    def __init__(self, app: toga.App, config_manager, update_service=None):
        """Initialize the settings dialog."""
        self.app = app
        self.config_manager = config_manager
        self.update_service = update_service  # Optional update service from main app
        self.window = None  # Will be created fresh each time dialog is shown
        self.future = None  # Will be created fresh each time dialog is shown

        # Current settings (working copy)
        self.current_settings = None

        # UI components
        self.option_container = None
        self.general_tab = None
        self.advanced_tab = None
        self.updates_tab = None

        # General tab controls
        self.data_source_selection = None
        self.update_interval_input = None
        self.show_detailed_forecast_switch = None
        self.enable_alerts_switch = None
        self.debug_mode_switch = None

        # Visual Crossing API controls
        self.visual_crossing_config_box = None
        self.visual_crossing_api_key_input = None
        self.get_api_key_button = None
        self.validate_api_key_button = None

        # Advanced tab controls
        self.minimize_to_tray_switch = None
        self.startup_enabled_switch = None

        # Updates tab controls
        self.auto_update_switch = None
        self.update_channel_selection = None
        self.update_check_interval_input = None
        self.check_updates_button = None
        self.update_status_label = None
        self.last_check_label = None

        # Sound settings controls (Audio tab)
        self.sound_enabled_switch = None
        self.sound_pack_selection = None
        self.manage_soundpacks_button = None

        # General tab controls (moved from Display)
        self.temperature_unit_selection = None
        self.ok_button = None
        self.cancel_button = None
        # Environmental controls
        self.air_quality_threshold_input = None

        # Notifications tab controls
        self.notifications_tab = None
        self.alert_notifications_enabled_switch = None
        self.alert_notify_extreme_switch = None
        self.alert_notify_severe_switch = None
        self.alert_notify_moderate_switch = None
        self.alert_notify_minor_switch = None
        self.alert_notify_unknown_switch = None
        self.alert_global_cooldown_input = None
        self.alert_per_alert_cooldown_input = None
        self.alert_max_notifications_input = None

        # Taskbar icon text controls (Display tab)
        self.taskbar_icon_text_enabled_switch = None
        self.taskbar_icon_dynamic_enabled_switch = None
        self.taskbar_icon_text_format_input = None
        self.taskbar_format_validation_label = None

    def __await__(self):
        """Make the dialog awaitable for modal behavior."""
        if self.future is None:
            raise RuntimeError("Dialog future not initialized. Call show_and_prepare() first.")
        return self.future.__await__()

    def show_and_prepare(self):
        """Prepare and show the settings dialog."""
        logger.info("%s: Showing settings dialog", LOG_PREFIX)

        try:
            # Create a fresh future for this dialog session
            self.future = self.app.loop.create_future()

            # Ensure a Toga app context exists (important for tests using dummy backend)
            self._ensure_toga_app_context()

            # Create a fresh window instance
            self.window = toga.Window(
                title="AccessiWeather Settings",
                size=(600, 500),
                resizable=True,
                minimizable=False,
                closable=False,  # Prevent closing via X button to enforce modal behavior
            )

            # Load current settings (fast - just reads from memory/config object)
            self.current_settings = self.config_manager.get_settings()
            logger.debug("%s: Loaded settings: %s", LOG_PREFIX, self.current_settings)

            # Create dialog content (UI construction)
            self._create_dialog_content()

            # Show the dialog immediately for responsive UX
            self.window.show()

            # Set initial focus to the first interactive control for accessibility
            self._set_initial_focus()

            # Defer slow operations to run after dialog is visible
            asyncio.create_task(self._deferred_init())

        except Exception as exc:
            logger.exception("%s: Failed to show settings dialog", LOG_PREFIX)
            if self.future and not self.future.done():
                self.future.set_exception(exc)

    async def _deferred_init(self) -> None:
        """Run slow initialization tasks after dialog is visible."""
        try:
            loop = asyncio.get_running_loop()

            # Sync startup setting in background (can involve file system checks)
            with contextlib.suppress(Exception):
                await loop.run_in_executor(None, self.config_manager.sync_startup_setting)

                # Update the startup switch if the actual state differs from loaded settings
                actual_startup = self.config_manager.get_settings().startup_enabled
                if (
                    hasattr(self, "startup_enabled_switch")
                    and self.startup_enabled_switch is not None
                    and self.startup_enabled_switch.value != actual_startup
                ):
                    self.startup_enabled_switch.value = actual_startup

            # Initialize update info (reads cache file from disk)
            with contextlib.suppress(Exception):
                settings_operations.initialize_update_info(self)

        except Exception as exc:
            logger.debug("%s: Deferred init error (non-fatal): %s", LOG_PREFIX, exc)

    def _ensure_toga_app_context(self):
        """Ensure a Toga application context exists for window creation."""
        if getattr(toga.App, "app", None) is not None:
            return

        os.environ.setdefault("TOGA_BACKEND", "toga_dummy")

        try:
            self._toga_app_guard = toga.App("AccessiWeather (Tests)", "com.accessiweather.tests")
        except Exception as exc:  # pragma: no cover - defensive guard
            logger.debug("%s: Unable to create fallback Toga app: %s", LOG_PREFIX, exc)

    def _create_dialog_content(self):
        """Create the settings dialog content."""
        # Main container
        main_box = toga.Box(style=Pack(direction=COLUMN, margin=10))

        # Create tabbed interface
        self.option_container = toga.OptionContainer(style=Pack(flex=1))

        # Create tabs in new order
        settings_tabs.create_general_tab(self)
        settings_tabs.create_display_tab(self)
        settings_tabs.create_data_sources_tab(self)
        settings_tabs.create_notifications_tab(self)
        settings_tabs.create_audio_tab(self)
        settings_tabs.create_updates_tab(self)
        settings_tabs.create_ai_tab(self)
        settings_tabs.create_advanced_tab(self)

        main_box.add(self.option_container)

        # Ensure the first tab is selected initially for predictable UX
        try:
            self.option_container.current_tab = 0
        except Exception as exc:
            logger.warning("%s: Failed to select initial tab: %s", LOG_PREFIX, exc)

        # Button row
        button_box = toga.Box(style=Pack(direction=ROW, margin_top=10))

        # Add flexible space to push buttons to the right
        button_box.add(toga.Box(style=Pack(flex=1)))

        # Cancel button
        cancel_button = toga.Button(
            "Cancel", on_press=self._on_cancel, style=Pack(margin_right=10), id="cancel_button"
        )
        button_box.add(cancel_button)
        self.cancel_button = cancel_button

        # OK button
        ok_button = toga.Button(
            "OK", on_press=self._on_ok, style=Pack(margin_right=0), id="ok_button"
        )
        button_box.add(ok_button)
        self.ok_button = ok_button

        main_box.add(button_box)

        # Set window content
        self.window.content = main_box

        # Note: initialize_update_info is called in _deferred_init() for faster dialog open

    def _set_initial_focus(self):
        """Set initial focus to the first interactive control for accessibility."""
        try:
            if self.option_container is not None:
                self.option_container.current_tab = 0
        except Exception as exc:
            logger.warning("%s: Failed to select initial tab before focusing: %s", LOG_PREFIX, exc)

        # Focus on the first control in the General tab (first tab shown)
        target = self.update_interval_input or self.data_source_selection

        if target is None:
            logger.warning("%s: No primary control available for focus", LOG_PREFIX)
            if self.option_container is not None:
                try:
                    self.option_container.focus()
                    logger.debug("%s: Focused option container as fallback", LOG_PREFIX)
                except Exception as fallback_exc:
                    logger.debug(
                        "%s: Unable to focus option container fallback: %s",
                        LOG_PREFIX,
                        fallback_exc,
                    )
            return

        try:
            target.focus()
            identifier = getattr(target, "id", None) or target.__class__.__name__
            logger.debug("%s: Set initial focus to %s", LOG_PREFIX, identifier)
        except Exception as exc:
            logger.warning(
                "%s: Failed to set initial focus; focusing option container instead: %s",
                LOG_PREFIX,
                exc,
            )
            if self.option_container is not None:
                try:
                    self.option_container.focus()
                    logger.debug("%s: Focused option container as fallback", LOG_PREFIX)
                except Exception as fallback_exc:
                    logger.debug(
                        "%s: Unable to focus option container fallback: %s",
                        LOG_PREFIX,
                        fallback_exc,
                    )

    def _ensure_dialog_focus(self):
        """Ensure focus remains within the dialog window."""
        try:
            if self.window and hasattr(self.window, "focus"):
                self.window.focus()
                logger.debug("%s: Restored focus to settings dialog window", LOG_PREFIX)
        except Exception as exc:
            logger.warning("%s: Failed to restore dialog focus: %s", LOG_PREFIX, exc)

    def _return_focus_to_trigger(self):
        """Return focus to the element that triggered the dialog."""
        try:
            # In Toga, we can't directly control focus return to menu items,
            # but we can ensure the main window gets focus
            if self.app.main_window:
                self.app.main_window.focus()
                logger.debug("%s: Returned focus to main window", LOG_PREFIX)
        except Exception as exc:
            logger.warning("%s: Failed to return focus: %s", LOG_PREFIX, exc)

    async def _show_dialog_error(self, title, message):
        """Show error dialog relative to settings dialog to prevent focus loss."""
        try:
            # Try to use the dialog window for error display if possible
            if self.window and hasattr(self.window, "error_dialog"):
                await self.window.error_dialog(title, message)
            else:
                # Fallback to main window
                await self.app.main_window.error_dialog(title, message)
        except Exception:
            logger.exception("%s: Failed to show error dialog", LOG_PREFIX)
            # Last resort: just log the error
            logger.error("%s: %s - %s", LOG_PREFIX, title, message)
        finally:
            # Restore focus after any dialog interaction
            self._ensure_dialog_focus()

    async def _on_ok(self, widget):
        """Handle OK button press - save settings and close dialog."""
        logger.info("%s: OK button pressed", LOG_PREFIX)

        try:
            # Collect settings from UI (fast - just reads widget values)
            new_settings = settings_handlers.collect_settings_from_ui(self)

            # Capture current startup flag before persisting changes
            old_startup_enabled = self.config_manager.get_settings().startup_enabled

<<<<<<< HEAD
            # Update configuration
            # Note: to_dict() excludes secure keys (API keys) so we must pass them explicitly
            settings_dict = new_settings.to_dict()
            # Add secure keys that are excluded from to_dict() for security
            settings_dict["visual_crossing_api_key"] = new_settings.visual_crossing_api_key
            settings_dict["openrouter_api_key"] = new_settings.openrouter_api_key
            success = self.config_manager.update_settings(**settings_dict)
=======
            # Update configuration (writes to JSON file)
            success = self.config_manager.update_settings(**new_settings.to_dict())
>>>>>>> 3dc2d107

            if not success:
                logger.error("%s: Failed to save settings", LOG_PREFIX)
                await self._show_dialog_error("Settings Error", "Failed to save settings.")
                return

            logger.info("%s: Settings saved successfully", LOG_PREFIX)

            # Close dialog immediately for responsive UX - startup change runs in background
            if self.future and not self.future.done():
                self.future.set_result(True)
            if self.window:
                self.window.close()
                self.window = None

            # Refresh runtime components (fast - just updates object attributes)
            if hasattr(self.app, "refresh_runtime_settings"):
                self.app.refresh_runtime_settings()
            else:
                self._trigger_taskbar_icon_update(new_settings)

            # Handle startup setting change in background (can be slow on Windows)
            new_startup_enabled = new_settings.startup_enabled
            if old_startup_enabled != new_startup_enabled:
                logger.info(
                    "%s: Startup setting changed %s -> %s, applying in background",
                    LOG_PREFIX,
                    old_startup_enabled,
                    new_startup_enabled,
                )
                # Fire-and-forget - don't block UI for startup shortcut creation
                asyncio.create_task(self._apply_startup_setting_async(new_startup_enabled))

        except Exception as exc:
            logger.exception("%s: Error saving settings", LOG_PREFIX)
            await self._show_dialog_error("Settings Error", f"Error saving settings: {exc}")

    async def _apply_startup_setting_async(self, enable: bool) -> None:
        """Apply startup setting change in background without blocking UI."""
        try:
            loop = asyncio.get_running_loop()
            startup_method = (
                self.config_manager.enable_startup
                if enable
                else self.config_manager.disable_startup
            )

            startup_success, startup_message = await loop.run_in_executor(None, startup_method)

            if startup_success:
                logger.info("%s: Startup setting applied: %s", LOG_PREFIX, startup_message)
            else:
                logger.warning("%s: Startup setting failed: %s", LOG_PREFIX, startup_message)
                # Sync config to reflect actual state
                with contextlib.suppress(Exception):
                    self.config_manager.sync_startup_setting()

        except Exception as exc:
            logger.error("%s: Error applying startup setting: %s", LOG_PREFIX, exc)
            with contextlib.suppress(Exception):
                self.config_manager.sync_startup_setting()

    async def _on_cancel(self, widget):
        """Handle Cancel button press - close dialog without saving."""
        logger.info("%s: Cancel button pressed", LOG_PREFIX)
        if self.future and not self.future.done():
            self.future.set_result(False)
        if self.window:
            self.window.close()
            self.window = None  # Clear reference to help with cleanup

    def _load_sound_packs(self):
        """Compatibility wrapper that delegates to the tab helpers."""
        settings_tabs.load_sound_packs(self)

    def _on_sound_enabled_changed(self, widget):
        enabled = getattr(widget, "value", True)
        sel = getattr(self, "sound_pack_selection", None)
        if sel is not None:
            sel.enabled = enabled

    async def _on_manage_soundpacks(self, widget):
        """
        Open the sound pack manager dialog.

        Note: The Sound Pack Manager is for importing, editing, and managing packs.
        The current pack selection is controlled by the selection widget in this Settings dialog.
        """
        try:
            # Ensure focus stays in dialog before opening sub-dialog
            self._ensure_dialog_focus()

            from .soundpack_manager import SoundPackManagerDialog

            # Preserve the currently selected pack from settings (authoritative)
            current_pack_id = getattr(self.current_settings, "sound_pack", "default")

            # Open the manager focused on the current pack; do not treat its selection as app setting
            manager = SoundPackManagerDialog(self.app, current_pack_id)
            await manager.show()

            # After the manager closes, restore focus to settings dialog and refresh pack list
            self._ensure_dialog_focus()
            settings_tabs.load_sound_packs(self)
            self.sound_pack_selection.items = self.sound_pack_options

            # Keep showing the current pack if it still exists; otherwise fall back to first option
            for display_name, pack_id in self.sound_pack_map.items():
                if pack_id == current_pack_id:
                    self.sound_pack_selection.value = display_name
                    break
            else:
                if self.sound_pack_options:
                    self.sound_pack_selection.value = self.sound_pack_options[0]

        except Exception as exc:
            logger.exception("%s: Failed to open sound pack manager", LOG_PREFIX)
            # Use dialog-relative error instead of main window error
            await self._show_dialog_error(
                "Sound Pack Manager Error",
                f"Failed to open sound pack manager: {exc}",
            )

    def _on_data_source_changed(self, widget):
        """Handle data source selection change to update UI visibility."""
        self._update_visual_crossing_config_visibility()
        self._update_priority_settings_visibility()

    def _get_selected_data_source(self) -> str:
        """Get the currently selected data source internal value."""
        if not self.data_source_selection:
            return "auto"
        selected_display = str(self.data_source_selection.value)
        return self.data_source_display_to_value.get(selected_display, "auto")

    def _update_visual_crossing_config_visibility(self):
        """Show Visual Crossing API config only when Visual Crossing is selected."""
        container = getattr(self, "data_sources_tab", None)
        if not container or not self.visual_crossing_config_box:
            return

        show = self._get_selected_data_source() == "visualcrossing"

        if show:
            if self.visual_crossing_config_box not in container.children:
                try:
                    idx = container.children.index(self.data_source_selection)
                    container.insert(idx + 1, self.visual_crossing_config_box)
                except ValueError:
                    container.add(self.visual_crossing_config_box)
        else:
            if self.visual_crossing_config_box in container.children:
                container.remove(self.visual_crossing_config_box)

    def _update_priority_settings_visibility(self):
        """Show source priority settings only when Automatic mode is selected."""
        container = getattr(self, "data_sources_tab", None)
        source_priority_box = getattr(self, "source_priority_config_box", None)
        if not container or not source_priority_box:
            return

        show = self._get_selected_data_source() == "auto"

        if show:
            if source_priority_box not in container.children:
                container.add(source_priority_box)
        else:
            if source_priority_box in container.children:
                container.remove(source_priority_box)

    def _on_update_channel_changed(self, widget):
        """Handle update channel selection change."""
        self._update_channel_description()

    # (Update method change handler removed)

    def _update_channel_description(self):
        """Update the channel description based on current selection."""
        if not hasattr(self, "channel_description_label") or not self.channel_description_label:
            return

        channel_value = str(self.update_channel_selection.value)

        if "Stable" in channel_value:
            description = (
                "🔒 Stable releases only. Production-ready versions. Recommended for most users."
            )
        elif "Development" in channel_value:
            description = "🛠️ Latest development builds. Cutting-edge features but may be unstable. For developers and early testers."
        else:
            description = ""

        self.channel_description_label.text = description

    # (Update method description removed)

    def _apply_settings_to_ui(self):
        """Compatibility wrapper for legacy callers."""
        settings_handlers.apply_settings_to_ui(self)

    def _collect_settings_from_ui(self):
        """Compatibility wrapper that delegates to the handlers module."""
        return settings_handlers.collect_settings_from_ui(self)

    def _map_channel_display_to_value(self, display: str) -> str:
        """Compatibility wrapper that delegates to the handlers module."""
        return settings_handlers.map_channel_display_to_value(display)

    async def _on_reset_to_defaults(self, widget):
        await settings_operations.reset_to_defaults(self)

    async def _on_full_reset(self, widget):
        await settings_operations.full_data_reset(self)

    async def _on_open_config_dir(self, widget):
        await settings_operations.open_config_directory(self)

    async def _on_open_soundpacks_dir(self, widget):
        await settings_operations.open_soundpacks_directory(self)

    async def _on_get_visual_crossing_api_key(self, widget):
        await settings_operations.get_visual_crossing_api_key(self)

    async def _on_validate_visual_crossing_api_key(self, widget):
        await settings_operations.validate_visual_crossing_api_key(self)

    async def _on_validate_openrouter_api_key(self, widget):
        await settings_operations.validate_openrouter_api_key(self)

    def _initialize_update_info(self):
        settings_operations.initialize_update_info(self)

    def _update_last_check_info(self):
        settings_operations.update_last_check_info(self)

    async def _on_check_updates(self, widget):
        await settings_operations.check_for_updates(self)

    def _trigger_taskbar_icon_update(self, new_settings):
        """
        Trigger immediate taskbar icon text update if settings changed.

        This method is called after settings are saved to apply taskbar icon
        changes without requiring an app restart.
        """
        try:
            if not hasattr(self.app, "status_icon") or self.app.status_icon is None:
                return

            if not getattr(self.app, "system_tray_available", False):
                return

            from ..ui_builder import update_tray_icon_tooltip

            weather_data = None
            if hasattr(self.app, "current_weather_data"):
                weather_data = self.app.current_weather_data

            update_tray_icon_tooltip(self.app, weather_data)
            logger.debug("%s: Taskbar icon text updated after settings change", LOG_PREFIX)

        except Exception as exc:
            logger.debug("%s: Failed to update taskbar icon: %s", LOG_PREFIX, exc)<|MERGE_RESOLUTION|>--- conflicted
+++ resolved
@@ -354,7 +354,6 @@
             # Capture current startup flag before persisting changes
             old_startup_enabled = self.config_manager.get_settings().startup_enabled
 
-<<<<<<< HEAD
             # Update configuration
             # Note: to_dict() excludes secure keys (API keys) so we must pass them explicitly
             settings_dict = new_settings.to_dict()
@@ -362,10 +361,6 @@
             settings_dict["visual_crossing_api_key"] = new_settings.visual_crossing_api_key
             settings_dict["openrouter_api_key"] = new_settings.openrouter_api_key
             success = self.config_manager.update_settings(**settings_dict)
-=======
-            # Update configuration (writes to JSON file)
-            success = self.config_manager.update_settings(**new_settings.to_dict())
->>>>>>> 3dc2d107
 
             if not success:
                 logger.error("%s: Failed to save settings", LOG_PREFIX)
