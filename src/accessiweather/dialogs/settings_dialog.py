--- conflicted
+++ resolved
@@ -69,12 +69,9 @@
 
         # General tab controls (moved from Display)
         self.temperature_unit_selection = None
-<<<<<<< HEAD
         self.ok_button = None
-=======
         # Environmental controls
         self.air_quality_threshold_input = None
->>>>>>> 029a4262
 
     def __await__(self):
         """Make the dialog awaitable for modal behavior."""
@@ -1392,7 +1389,6 @@
         if hasattr(self, "visual_crossing_api_key_input") and self.visual_crossing_api_key_input:
             visual_crossing_api_key = str(self.visual_crossing_api_key_input.value).strip()
 
-<<<<<<< HEAD
         startup_switch = getattr(self, "startup_enabled_switch", None)
         startup_enabled = getattr(startup_switch, "value", False)
 
@@ -1492,7 +1488,7 @@
             ignored_categories = list(
                 getattr(self.current_settings, "alert_ignored_categories", [])
             )
-=======
+        # Air quality alert threshold (clamp to 0..500)
         # Air quality alert threshold (clamp to 0..500)
         aq_threshold = 3
         if getattr(self, "air_quality_threshold_input", None) is not None:
@@ -1501,7 +1497,6 @@
             except (TypeError, ValueError):
                 aq_threshold = getattr(self.current_settings, "air_quality_notify_threshold", 3)
         aq_threshold = max(0, min(500, aq_threshold))
->>>>>>> 029a4262
 
         return AppSettings(
             temperature_unit=temperature_unit,
@@ -1519,7 +1514,6 @@
             sound_enabled=sound_enabled,
             sound_pack=sound_pack,
             github_backend_url="",  # Use default backend URL
-<<<<<<< HEAD
             alert_notifications_enabled=alerts_enabled,
             alert_notify_extreme=notify_extreme,
             alert_notify_severe=notify_severe,
@@ -1545,16 +1539,11 @@
             trend_hours=getattr(self.current_settings, "trend_hours", 24),
             air_quality_enabled=getattr(self.current_settings, "air_quality_enabled", True),
             pollen_enabled=getattr(self.current_settings, "pollen_enabled", True),
-            air_quality_notify_threshold=getattr(
-                self.current_settings, "air_quality_notify_threshold", 3
-            ),
+            air_quality_notify_threshold=aq_threshold,
             offline_cache_enabled=getattr(self.current_settings, "offline_cache_enabled", True),
             offline_cache_max_age_minutes=getattr(
                 self.current_settings, "offline_cache_max_age_minutes", 180
             ),
-=======
-            air_quality_notify_threshold=aq_threshold,
->>>>>>> 029a4262
         )
 
     def _initialize_update_info(self):
