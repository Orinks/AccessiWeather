"""
Update progress dialog for AccessiWeather Toga application.

This module provides a progress dialog for displaying update download and
installation progress with accessibility features.
"""

import asyncio
import logging
import os

import toga
from toga.style import Pack
from toga.style.pack import COLUMN, ROW

logger = logging.getLogger(__name__)
LOG_PREFIX = "UpdateProgressDialog"


class _SafeEventLoopPolicy(asyncio.DefaultEventLoopPolicy):
    """Event loop policy that auto-creates loops when needed."""

    def get_event_loop(self):  # pragma: no cover - exercised in tests
        if self._local._loop is None:
            self.set_event_loop(self.new_event_loop())
        return self._local._loop


def _ensure_asyncio_loop():
<<<<<<< HEAD
    """Ensure asyncio event loop policy is set for the current thread.
=======
    """
    Ensure asyncio event loop policy is set for the current thread.
>>>>>>> dbd79f5e

    Only configures the policy for testing; does not create event loops.
    Toga manages the event loop during normal app execution.
    """
    if os.environ.get("TOGA_BACKEND") == "toga_dummy":
        try:
            policy = asyncio.get_event_loop_policy()
            if not isinstance(policy, _SafeEventLoopPolicy):
                asyncio.set_event_loop_policy(_SafeEventLoopPolicy())
        except Exception:
            pass  # Ignore errors - Toga will handle event loop setup


_ensure_asyncio_loop()


class UpdateProgressDialog:
    """Dialog for displaying update progress with accessibility features."""

    def __init__(self, app, title: str = "Updating AccessiWeather"):
        """
        Initialize the update progress dialog.

        Args:
        ----
            app: The main application instance
            title: Dialog title

        """
        self.app = app
        self.title = title
        self.window = None
        self.future = None

        # UI components
        self.progress_bar = None
        self.status_label = None
        self.detail_label = None
        self.cancel_button = None

        # Progress state
        self.is_cancelled = False
        self.current_progress = 0
        self.total_size = 0
        self.downloaded_size = 0

    def __await__(self):
        """Make the dialog awaitable for modal behavior."""
        if self.future is None:
            raise RuntimeError("Dialog future not initialized. Call show_and_prepare() first.")
        return self.future.__await__()

    def show_and_prepare(self):
        """Prepare and show the progress dialog."""
        logger.info("Showing update progress dialog")

        try:
            # Create a fresh future for this dialog session
            self.future = self.app.loop.create_future()

            self._ensure_toga_app_context()

            # Create dialog window
            self.window = toga.Window(
                title=self.title,
                size=(500, 200),
                resizable=False,
                minimizable=False,
                closable=False,  # Prevent closing via X button
            )

            # Create dialog content
            self._create_dialog_content()

            # Show the dialog
            self.window.show()

            # Set initial focus for accessibility
            self._set_initial_focus()

        except Exception as e:
            logger.error(f"Failed to show progress dialog: {e}", exc_info=True)
            if self.future and not self.future.done():
                self.future.set_exception(e)

    def _ensure_toga_app_context(self):
        """Ensure a Toga application context exists for window creation."""
        if getattr(toga.App, "app", None) is not None:
            return

        os.environ.setdefault("TOGA_BACKEND", "toga_dummy")

        try:
            self._toga_app_guard = toga.App("AccessiWeather (Tests)", "com.accessiweather.tests")
        except Exception as exc:  # pragma: no cover - defensive guard
            logger.debug("%s: Unable to create fallback Toga app: %s", LOG_PREFIX, exc)

    def _create_dialog_content(self):
        """Create the progress dialog content."""
        # Main container
        main_box = toga.Box(style=Pack(direction=COLUMN, margin=20))

        # Status label
        self.status_label = toga.Label(
            "Preparing update...",
            style=Pack(font_size=14, font_weight="bold", margin_bottom=10),
        )
        main_box.add(self.status_label)

        # Progress bar (using ActivityIndicator for now, as Toga doesn't have ProgressBar)
        self.progress_indicator = toga.ActivityIndicator(style=Pack(margin_bottom=10))
        main_box.add(self.progress_indicator)

        # Detail label for progress information
        self.detail_label = toga.Label(
            "Initializing...",
            style=Pack(font_size=12, margin_bottom=15),
        )
        main_box.add(self.detail_label)

        # Button row
        button_box = toga.Box(style=Pack(direction=ROW))

        # Add flexible space to center the button
        button_box.add(toga.Box(style=Pack(flex=1)))

        # Cancel button
        self.cancel_button = toga.Button(
            "Cancel",
            on_press=self._on_cancel,
            style=Pack(width=100),
            id="cancel_button",
        )
        button_box.add(self.cancel_button)

        # Add flexible space
        button_box.add(toga.Box(style=Pack(flex=1)))

        main_box.add(button_box)

        # Set window content
        self.window.content = main_box

    def _set_initial_focus(self):
        """Set initial focus for accessibility."""
        try:
            # Focus on the cancel button for keyboard accessibility
            if self.cancel_button:
                self.cancel_button.focus()
        except Exception as e:
            logger.warning(f"Could not set initial focus: {e}")

    async def update_progress(self, progress: float, downloaded: int = 0, total: int = 0):
        """
        Update the progress display.

        Args:
        ----
            progress: Progress percentage (0-100)
            downloaded: Bytes downloaded
            total: Total bytes to download

        """
        try:
            self.current_progress = progress
            self.downloaded_size = downloaded
            self.total_size = total

            # Update status based on progress
            if progress < 1:
                status = "Preparing update..."
            elif progress >= 100:
                status = "Finalizing update..."
            else:
                status = f"Downloading update... {progress:.1f}%"

            # Update detail information
            if total > 0:
                downloaded_mb = downloaded / (1024 * 1024)
                total_mb = total / (1024 * 1024)
                detail = f"{downloaded_mb:.1f} MB of {total_mb:.1f} MB"
            else:
                detail = "Preparing download..."

            # Update UI elements
            if self.status_label:
                self.status_label.text = status

            if self.detail_label:
                self.detail_label.text = detail

            # Start/stop activity indicator based on progress
            if self.progress_indicator:
                if 0 < progress < 100:
                    self.progress_indicator.start()
                else:
                    self.progress_indicator.stop()

        except Exception as e:
            logger.error(f"Failed to update progress: {e}")

    async def set_status(self, status: str, detail: str = ""):
        """
        Set the status and detail text.

        Args:
        ----
            status: Main status message
            detail: Optional detail message

        """
        try:
            if self.status_label:
                self.status_label.text = status

            if self.detail_label and detail:
                self.detail_label.text = detail

        except Exception as e:
            logger.error(f"Failed to set status: {e}")

    def _on_cancel(self, widget):
        """Handle cancel button press."""
        logger.info("Update cancelled by user")
        self.is_cancelled = True

        # Update UI to show cancellation
        if self.status_label:
            self.status_label.text = "Cancelling update..."

        if self.cancel_button:
            self.cancel_button.enabled = False

        if self.progress_indicator:
            self.progress_indicator.stop()

        # Complete the future with cancellation
        if self.future and not self.future.done():
            self.future.set_result("cancelled")

    async def complete_success(self, message: str = "Update completed successfully"):
        """
        Complete the dialog with success.

        Args:
        ----
            message: Success message to display

        """
        try:
            await self.set_status(message, "The application will restart shortly.")

            if self.progress_indicator:
                self.progress_indicator.stop()

            if self.cancel_button:
                self.cancel_button.text = "Close"
                self.cancel_button.enabled = True

            # Wait a moment for user to see the message
            await asyncio.sleep(2)

            # Complete the future
            if self.future and not self.future.done():
                self.future.set_result("success")

        except Exception as e:
            logger.error(f"Failed to complete success: {e}")

    async def complete_error(self, error_message: str):
        """
        Complete the dialog with an error.

        Args:
        ----
            error_message: Error message to display

        """
        try:
            await self.set_status("Update failed", error_message)

            if self.progress_indicator:
                self.progress_indicator.stop()

            if self.cancel_button:
                self.cancel_button.text = "Close"
                self.cancel_button.enabled = True

            # Complete the future
            if self.future and not self.future.done():
                self.future.set_result("error")

        except Exception as e:
            logger.error(f"Failed to complete error: {e}")

    def close(self):
        """Close the dialog."""
        try:
            if self.window:
                self.window.close()
                self.window = None

        except Exception as e:
            logger.error(f"Failed to close dialog: {e}")


class UpdateNotificationDialog:
    """Simple notification dialog for update availability."""

    def __init__(self, app, update_info, platform_info):
        """
        Initialize the notification dialog.

        Args:
        ----
            app: The main application instance
            update_info: Information about the available update
            platform_info: Platform information

        """
        self.app = app
        self.update_info = update_info
        self.platform_info = platform_info

    async def show(self) -> str:
        """
        Show the update notification dialog.

        Returns
        -------
            User's choice: 'download', 'later', or 'skip'

        """
        try:
            # Determine the appropriate message based on platform capabilities
            if self.platform_info.update_capable:
                message = (
                    f"AccessiWeather {self.update_info.version} is available.\n\n"
                    f"Would you like to download and install it now?\n\n"
                    f"Current version: {self._get_current_version()}\n"
                    f"New version: {self.update_info.version}"
                )

                # Show dialog with download option
                result = await self.app.main_window.question_dialog("Update Available", message)

                return "download" if result else "later"
            # For installed versions, show notification with manual download link
            message = (
                f"AccessiWeather {self.update_info.version} is available.\n\n"
                f"Please visit the AccessiWeather website to download the latest version.\n\n"
                f"Current version: {self._get_current_version()}\n"
                f"New version: {self.update_info.version}"
            )

            await self.app.main_window.info_dialog("Update Available", message)
            return "manual"

        except Exception as e:
            logger.error(f"Failed to show update notification: {e}")
            return "error"

    def _get_current_version(self) -> str:
        """Get the current application version."""
        try:
            from accessiweather import __version__  # import from package

            return __version__ or "Unknown"
        except Exception:
            return "Unknown"<|MERGE_RESOLUTION|>--- conflicted
+++ resolved
@@ -27,12 +27,8 @@
 
 
 def _ensure_asyncio_loop():
-<<<<<<< HEAD
-    """Ensure asyncio event loop policy is set for the current thread.
-=======
     """
     Ensure asyncio event loop policy is set for the current thread.
->>>>>>> dbd79f5e
 
     Only configures the policy for testing; does not create event loops.
     Toga manages the event loop during normal app execution.
