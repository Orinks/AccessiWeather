"""Sound pack management dialog for AccessiWeather.

This module provides a dialog for managing sound packs, including importing new packs,
previewing sounds, and managing/editing pack contents. The active pack is selected
in Settings > General and is not changed from this manager.
"""

import asyncio
import logging
from pathlib import Path

import toga
from toga.style import Pack
from travertino.constants import COLUMN, ROW

from ..dialogs.community_packs_browser_dialog import CommunityPacksBrowserDialog
from ..dialogs.update_progress_dialog import UpdateProgressDialog
from ..notifications.alert_sound_mapper import CANONICAL_ALERT_KEYS  # noqa: F401
from ..notifications.sound_pack_installer import SoundPackInstaller
from ..notifications.sound_player import (  # noqa: F401
    get_available_sound_packs,
    get_sound_pack_sounds,
    validate_sound_pack,
)

# Community packs imports
from ..services.community_soundpack_service import CommunitySoundPackService

# Import shared constants/datatypes for categories
from .soundpack_manager.constants import FRIENDLY_ALERT_CATEGORIES

logger = logging.getLogger(__name__)


class SoundPackManagerDialog:
    """Dialog for managing sound packs."""

    def __init__(self, app: toga.App, current_pack: str = "default"):
        """Initialize the sound pack manager dialog."""
        self.app = app
        self.current_pack = current_pack
        self.soundpacks_dir = Path(__file__).parent.parent / "soundpacks"
        self.soundpacks_dir.mkdir(exist_ok=True)

        # Sound pack data
        self.sound_packs: dict[str, dict] = {}
        self.selected_pack: str | None = None
        self._share_cancel_event: asyncio.Event | None = None

        # UI components
        self.dialog: toga.Window | None = None
        self.pack_list: toga.DetailedList | None = None
        self.pack_info_box: toga.Box | None = None
        self.pack_name_label: toga.Label | None = None
        self.pack_author_label: toga.Label | None = None
        self.pack_description_label: toga.Label | None = None
        self.sound_selection: toga.Selection | None = None
        self.preview_button: toga.Button | None = None
        self.select_button: toga.Button | None = None
        self.delete_button: toga.Button | None = None
        self.import_button: toga.Button | None = None
        self.close_button: toga.Button | None = None
        # Community service and installer
        try:
            self.community_service = CommunitySoundPackService()
        except Exception:
            self.community_service = None
        self.installer = SoundPackInstaller(self.soundpacks_dir)

        # Pack submission service
        try:
            from ..services.pack_submission_service import (
                PackSubmissionService,  # local import safety
            )

            self.submission_service = PackSubmissionService()
        except Exception:
            self.submission_service = None

        self._load_sound_packs()
        self._create_dialog()

    def _load_sound_packs(self) -> None:
        from .soundpack_manager.state import load_sound_packs as _load

        _load(self)

    def _create_dialog(self) -> None:
        """Create the sound pack manager dialog."""
        from .soundpack_manager.ui import create_dialog_ui as _ui

        _ui(self)

    def _create_pack_list_panel(self) -> toga.Box:
        from .soundpack_manager.ui import create_pack_list_panel as _panel

        return _panel(self)

    def _create_pack_details_panel(self) -> toga.Box:
        from .soundpack_manager.ui import create_pack_details_panel as _panel

        return _panel(self)

    def _create_button_panel(self) -> toga.Box:
        from .soundpack_manager.ui import create_button_panel as _btns

        return _btns(self)

    def _on_pack_selected(self, widget) -> None:
        """Handle pack selection."""
        if not widget.selection:
            return

        selected_item = widget.selection
        self.selected_pack = selected_item.pack_id
        self._update_pack_details()

        # Enable buttons
        self.select_button.enabled = True
        if hasattr(self, "duplicate_button"):
            self.duplicate_button.enabled = True
        if hasattr(self, "edit_button"):
            self.edit_button.enabled = True
        self.delete_button.enabled = (
            self.selected_pack != "default"
        )  # Don't allow deleting default pack
        # Update share button state
        self._update_share_button_state()

    def _update_pack_details(self) -> None:
        from .soundpack_manager.state import update_pack_details as _upd

        _upd(self)
<<<<<<< HEAD
=======
        self._update_share_button_state()

    def _update_share_button_state(self) -> None:
        """Update the share button enabled state based on current pack selection and metadata."""
        try:
            if not hasattr(self, "share_button"):
                return

            enable_share = False
            if (
                self.selected_pack
                and self.selected_pack != "default"
                and self.submission_service is not None
            ):
                info = self.sound_packs.get(self.selected_pack) or {}
                try:
                    meta = self._load_pack_meta(info)
                except Exception:
                    meta = {}
                name_ok = bool((meta.get("name") or "").strip())
                author_ok = bool((meta.get("author") or "").strip())

                # Also require at least one mapped sound
                sounds = meta.get("sounds") or {}
                sounds_ok = isinstance(sounds, dict) and len(sounds) > 0

                enable_share = name_ok and author_ok and sounds_ok
            self.share_button.enabled = enable_share
        except Exception:
            pass
>>>>>>> 46cf1a37

    def _on_mapping_key_change(self, widget) -> None:
        """When the mapping key changes, populate the file input with current mapping if present."""
        from .soundpack_manager.mappings import on_mapping_key_change as _mkc

        _mkc(self, widget)

    def _on_browse_mapping_file(self, widget) -> None:
        """Open a file dialog to choose an audio file for the selected key."""
        if not self.selected_pack or self.selected_pack not in self.sound_packs:
            return
        from .soundpack_manager.mappings import on_browse_mapping_file as _b

        _b(self, widget)

    def _get_selected_mapping_item(self):
        try:
            return self.mapping_key_selection.value if self.mapping_key_selection else None
        except Exception:
            return None

    def _get_technical_key_from_selection(self) -> str | None:
        from .soundpack_manager.mappings import get_technical_key_from_selection as _tk

        return _tk(self)

    def _get_display_name_from_selection(self) -> str | None:
        from .soundpack_manager.mappings import get_display_name_from_selection as _dn

        return _dn(self)

    def _on_preview_mapping(self, widget) -> None:
        from .soundpack_manager.mappings import preview_mapping as _prev

        _prev(self, widget)

    def _on_sound_selected(self, widget) -> None:
        """Handle sound selection (no separate preview button)."""
        if widget.value is None:
            return
        # Preview is provided via the alert category mapping controls.

    def _on_preview_sound(self, widget) -> None:
        from .soundpack_manager.mappings import preview_selected_sound as _ps

        _ps(self, widget)

    def _on_import_pack(self, widget) -> None:
        """Import a new sound pack."""
        self.app.main_window.open_file_dialog(
            title="Select Sound Pack ZIP File",
            file_types=["zip"],
            on_result=lambda w, path=None: self._import_pack_file(w, path),
        )

    def _on_simple_choose_file(self, widget) -> None:
        """Simplified: pick a file and map it to the entered key, copying into the pack."""
        if not self.selected_pack or self.selected_pack not in self.sound_packs:
            return
        key = (self.simple_key_input.value or "").strip().lower()
        if not key:
            self.app.main_window.info_dialog("Missing Key", "Please enter a mapping key first.")
            return

        self.app.main_window.open_file_dialog(
            title="Select Audio File",
            file_types=["wav", "mp3", "ogg", "flac"],
            on_result=lambda _, path=None: self._apply_simple_mapping(key, path),
        )

    def _apply_simple_mapping(self, key: str, path: str | None) -> None:
        from .soundpack_manager.mappings import apply_simple_mapping as _asm

        _asm(self, key, path)

    def _load_pack_meta(self, pack_info: dict) -> dict:
        from .soundpack_manager.ops import load_pack_meta as _load
<<<<<<< HEAD

        return _load(pack_info)

    def _save_pack_meta(self, pack_info: dict, meta: dict) -> None:
        from .soundpack_manager.ops import save_pack_meta as _save

        _save(pack_info, meta)

    def _on_simple_remove_mapping(self, widget) -> None:
        from .soundpack_manager.mappings import on_simple_remove_mapping as _srm

        _srm(self, widget)

    def _import_pack_file(self, widget, path: str | None = None) -> None:
        """Import a sound pack from a ZIP file."""
        from .soundpack_manager.ops import import_pack_file as _import

        _import(self, widget, path)

    def _refresh_pack_list(self) -> None:
        from .soundpack_manager.state import refresh_pack_list as _refresh

        _refresh(self)

    def _on_delete_pack(self, widget) -> None:
        """Delete the selected sound pack."""
        from .soundpack_manager.ops import delete_pack as _del

=======

        return _load(pack_info)

    def _save_pack_meta(self, pack_info: dict, meta: dict) -> None:
        from .soundpack_manager.ops import save_pack_meta as _save

        _save(pack_info, meta)

    def _on_simple_remove_mapping(self, widget) -> None:
        from .soundpack_manager.mappings import on_simple_remove_mapping as _srm

        _srm(self, widget)

    def _import_pack_file(self, widget, path: str | None = None) -> None:
        """Import a sound pack from a ZIP file."""
        from .soundpack_manager.ops import import_pack_file as _import

        _import(self, widget, path)

    def _refresh_pack_list(self) -> None:
        from .soundpack_manager.state import refresh_pack_list as _refresh

        _refresh(self)

    def _on_delete_pack(self, widget) -> None:
        """Delete the selected sound pack."""
        from .soundpack_manager.ops import delete_pack as _del

>>>>>>> 46cf1a37
        _del(self, widget)

    def _on_create_pack(self, widget) -> None:
        """Create a new, empty sound pack with default metadata and no sounds."""
        from .soundpack_manager.ops import create_pack as _create

        _create(self)

    def _on_duplicate_pack(self, widget) -> None:
        """Duplicate the currently selected pack into a new pack directory."""
        from .soundpack_manager.ops import duplicate_pack as _dup

        _dup(self)

    def _on_edit_pack(self, widget) -> None:
        """Open a small editor to modify name, author, and description of the pack."""
        if not self.selected_pack or self.selected_pack not in self.sound_packs:
            return

        pack_info = self.sound_packs[self.selected_pack]
        # Load existing metadata
        try:
            meta = self._load_pack_meta(pack_info)
        except Exception:
            meta = {}

        # Create a simple modal window with inputs
        edit_win = toga.Window(title="Edit Sound Pack Metadata", size=(480, 300), resizable=False)
        box = toga.Box(style=Pack(direction=COLUMN, padding=10))

        name_input = toga.TextInput(
            value=meta.get("name", self.selected_pack), style=Pack(margin_bottom=8)
        )
        author_input = toga.TextInput(value=meta.get("author", ""), style=Pack(margin_bottom=8))
        desc_input = toga.MultilineTextInput(
            value=meta.get("description", ""), style=Pack(flex=1, margin_bottom=8)
        )

        box.add(toga.Label("Name:"))
        box.add(name_input)
        box.add(toga.Label("Author:"))
        box.add(author_input)
        box.add(toga.Label("Description:"))
        box.add(desc_input)

        btn_row = toga.Box(style=Pack(direction=ROW))

        def _save_changes(_):
            try:
                updated = {
                    **meta,
                    "name": (name_input.value or self.selected_pack).strip(),
                    "author": (author_input.value or "").strip(),
                    "description": (desc_input.value or "").strip(),
                }
                self._save_pack_meta(pack_info, updated)
                # Update in-memory and UI
                self._load_sound_packs()
                self._refresh_pack_list()
                self._update_pack_details()
                edit_win.close()
                self.app.main_window.info_dialog("Pack Updated", "Sound pack metadata updated.")
            except Exception as e:
                logger.error(f"Failed to save pack metadata: {e}")
                self.app.main_window.error_dialog(
                    "Save Error", f"Failed to save pack metadata: {e}"
                )

        def _cancel(_):
            edit_win.close()

        save_btn = toga.Button("Save", on_press=_save_changes, style=Pack(margin_right=10))
        cancel_btn = toga.Button("Cancel", on_press=_cancel)
        btn_row.add(save_btn)
        btn_row.add(cancel_btn)

        box.add(btn_row)
        edit_win.content = box
        self.app.windows.add(edit_win)
        edit_win.show()

    def _on_open_pack(self, widget) -> None:
        """Open the selected pack for management.

        This focuses the selected pack inside the manager. It does NOT change
        the app's active sound pack; that selection is made in Settings > General.
        """
        if self.selected_pack:
            self.current_pack = self.selected_pack
            # Keep dialog open; users can edit, preview, or import assets
            self._update_pack_details()

    def _on_create_pack_wizard(self, widget) -> None:
        """Launch the guided wizard to create a new sound pack."""
        try:

            def _on_complete(new_pack_id: str | None):
                # Refresh list and select the new pack if created
                self._load_sound_packs()
                self._refresh_pack_list()
                if new_pack_id and new_pack_id in self.sound_packs:
                    self.selected_pack = new_pack_id
                    self.current_pack = new_pack_id
                    self._update_pack_details()
                    if hasattr(self, "select_button"):
                        self.select_button.enabled = True
                    if hasattr(self, "delete_button"):
                        self.delete_button.enabled = new_pack_id != "default"

            # Create and show the wizard dialog
            from .soundpack_wizard_dialog import SoundPackWizardDialog

            wizard = SoundPackWizardDialog(
                app=self.app,
                soundpacks_dir=self.soundpacks_dir,
                friendly_categories=FRIENDLY_ALERT_CATEGORIES,
                create_pack_callback=self._create_pack_from_wizard_state,
                on_complete=_on_complete,
            )
            wizard.show()
        except Exception as e:
            logger.error(f"Failed to open wizard: {e}")
            self.app.main_window.error_dialog("Wizard Error", f"Failed to open wizard: {e}")

    def _create_pack_from_wizard_state(self, state) -> str:
        from .soundpack_manager.wizard_ops import create_pack_from_wizard_state as _wiz

        return _wiz(self, state)

    async def _on_browse_community_packs(self, widget) -> None:
        """Open the community packs browser dialog and refresh after install."""
        if not self.community_service:
            await self.app.main_window.info_dialog(
                "Community Packs",
                "Community service is not available in this build.",
            )
            return

        def _on_installed(pack_display_name: str):
            # Refresh local list on the main loop and auto-select the installed pack
            try:
                self._load_sound_packs()
                self._refresh_pack_list()
                # Try to find the newly installed pack by its display name
                for pack_id, info in self.sound_packs.items():
                    if info.get("name") == pack_display_name:
                        self.selected_pack = pack_id
                        self.current_pack = pack_id
                        self._update_pack_details()
                        break
            except Exception:
                pass

        browser = CommunityPacksBrowserDialog(
            app=self.app,
            service=self.community_service,
            installer=self.installer,
            on_installed=_on_installed,
        )
        browser.show()

    def _on_close(self, widget) -> None:
        """Close the dialog."""
        try:
            # Cancel any in-progress submission
            if self._share_cancel_event is not None and getattr(self, "_share_in_progress", False):
                self._share_cancel_event.set()

            if getattr(self, "community_service", None):
                # Schedule async cleanup of HTTP client without blocking UI
                asyncio.create_task(self.community_service.aclose())
        except Exception:
            pass
        self.dialog.close()

    async def show(self) -> str:
        """Show the dialog and return the selected pack."""
        self.dialog.show()

        # Set initial focus for accessibility after dialog is shown
        # Longer delay to ensure dialog is fully rendered and accessible before setting focus
        await asyncio.sleep(0.3)

        # Select first pack if available for better accessibility
        if self.pack_list and self.pack_list.data and len(self.pack_list.data) > 0:
            try:
                first_pack = self.pack_list.data[0]
                logger.info(f"Attempting to select first pack: {first_pack}")
                logger.info(f"Pack list data count: {len(self.pack_list.data)}")
                logger.info(
                    f"Select button enabled before selection: {getattr(self.select_button, 'enabled', 'N/A')}"
                )

                self.pack_list.selection = first_pack
                logger.info(f"Set pack list selection to: {self.pack_list.selection}")

                # Manually trigger the selection handler to ensure buttons are enabled
                self._on_pack_selected(self.pack_list)
                logger.info(
                    f"Select button enabled after selection: {getattr(self.select_button, 'enabled', 'N/A')}"
                )
                await asyncio.sleep(0.1)
            except Exception as e:
                logger.warning(f"Could not select first pack: {e}")
                import traceback

                logger.warning(f"Traceback: {traceback.format_exc()}")

        return self.current_pack

    async def _on_share_pack(self, widget) -> None:
        """Validate and submit the selected pack to the community repository via PR."""
        # Guard against re-entrancy
        if getattr(self, "_share_in_progress", False):
            return

        try:
            if not getattr(self, "submission_service", None):
                await self.app.main_window.info_dialog(
                    "Share Pack",
                    "Pack sharing is not available in this build.",
                )
                return

            if not self.selected_pack or self.selected_pack == "default":
                await self.app.main_window.info_dialog(
                    "Share Pack",
                    "Please select a non-default sound pack to share.",
                )
                return

            pack_info = self.sound_packs.get(self.selected_pack)
            if not pack_info:
                await self.app.main_window.error_dialog(
                    "Share Pack",
                    "Could not load selected pack information.",
                )
                return

            # Load metadata
            try:
                meta = self._load_pack_meta(pack_info)
            except Exception:
                meta = {}

            # Ensure at least one sound mapping exists
            sounds = meta.get("sounds") or {}
            if not isinstance(sounds, dict) or len(sounds) == 0:
                await self.app.main_window.error_dialog(
                    "Validation Failed",
                    "Your pack has no sounds mapped. Add at least one mapping before sharing.",
                )
                return

            name = (meta.get("name") or self.selected_pack).strip()
            author = (meta.get("author") or "").strip()
            description = (meta.get("description") or "").strip()

            # Basic metadata validation
            missing = []
            if not name:
                missing.append("name")
            if not author:
                missing.append("author")
            if missing:
                await self.app.main_window.error_dialog(
                    "Incomplete Metadata",
                    f"Please add the following to pack.json before sharing: {', '.join(missing)}",
                )
                return

            # Optional description warning
            if not description:
                proceed = await self.app.main_window.question_dialog(
                    "Missing Description",
                    "Your sound pack doesn't have a description. While not required, "
                    "a description helps users understand what your pack contains.\n\n"
                    "Do you want to continue without a description?",
                )
                if not proceed:
                    return

            # Structural validation
            pack_dir = Path(pack_info["path"])
            ok, msg = validate_sound_pack(pack_dir)
            if not ok:
                await self.app.main_window.error_dialog(
                    "Validation Failed",
                    f"Please fix the following before sharing:\n{msg}",
                )
                return

            # Confirm
            body = (
                f"You are about to share the sound pack '{name}' by {author}.\n\n"
                "This will:\n"
                "- Clone the community repository\n"
                "- Create a new Git branch\n"
                "- Copy your pack into the repository\n"
                "- Open a Pull Request on GitHub using the gh CLI\n\n"
                "Do you want to continue?"
            )
            proceed = await self.app.main_window.question_dialog("Share Pack", body)
            if not proceed:
                return

            # Disable share button and set progress flag before showing progress dialog
            self.share_button.enabled = False
            self._share_in_progress = True

            # Progress dialog
            progress = UpdateProgressDialog(self.app, title="Sharing Sound Pack", mode="generic")
            progress.show_and_prepare()

            # Create cancel event for subprocess cancellation
            self._share_cancel_event = asyncio.Event()
            cancel_event = self._share_cancel_event

            async def _progress_cb(pct: float, status: str) -> bool | None:
                # Bridge to our dialog with ordered updates
                try:
                    await progress.update_progress(pct)
                    await progress.set_status(status)
                except Exception:
                    pass
                # Set cancel event when progress dialog is cancelled
                if progress.is_cancelled:
                    cancel_event.set()
                # Allow cancellation
                return not progress.is_cancelled

            try:
                pr_url = await self.submission_service.submit_pack(
                    pack_path=pack_dir,
                    pack_meta=meta,
                    progress_callback=_progress_cb,
                    cancel_event=cancel_event,
                )
            except asyncio.CancelledError:
                await progress.complete_error("Share cancelled.")
                # Close progress dialog and show additional feedback
                progress.close()
                await self.app.main_window.info_dialog(
                    "Share Cancelled", "The pack sharing operation was cancelled."
                )
                return
            except Exception as e:
                await progress.complete_error(str(e))
                # Close progress dialog and show additional error feedback
                progress.close()
                await self.app.main_window.error_dialog(
                    "Share Failed", f"Failed to share pack: {str(e)}"
                )
                return

            await progress.complete_success(
                "Pack shared successfully!", "You can now review your PR."
            )
            progress.close()

            # Offer to open PR
            open_msg = f"Your pull request was created successfully.\n\nPR: {pr_url}\n\nOpen it in your browser now?"
            if await self.app.main_window.question_dialog("Share Complete", open_msg):
                try:
                    import webbrowser

                    webbrowser.open(pr_url)
                except Exception:
                    pass
        except Exception as e:
            logger.error(f"Share pack failed: {e}")
            await self.app.main_window.error_dialog("Share Failed", str(e))
        finally:
            # Restore share button state and clear progress flag
            self._share_in_progress = False
            self._share_cancel_event = None
            self._update_share_button_state()<|MERGE_RESOLUTION|>--- conflicted
+++ resolved
@@ -131,8 +131,6 @@
         from .soundpack_manager.state import update_pack_details as _upd
 
         _upd(self)
-<<<<<<< HEAD
-=======
         self._update_share_button_state()
 
     def _update_share_button_state(self) -> None:
@@ -163,7 +161,6 @@
             self.share_button.enabled = enable_share
         except Exception:
             pass
->>>>>>> 46cf1a37
 
     def _on_mapping_key_change(self, widget) -> None:
         """When the mapping key changes, populate the file input with current mapping if present."""
@@ -241,7 +238,6 @@
 
     def _load_pack_meta(self, pack_info: dict) -> dict:
         from .soundpack_manager.ops import load_pack_meta as _load
-<<<<<<< HEAD
 
         return _load(pack_info)
 
@@ -270,36 +266,6 @@
         """Delete the selected sound pack."""
         from .soundpack_manager.ops import delete_pack as _del
 
-=======
-
-        return _load(pack_info)
-
-    def _save_pack_meta(self, pack_info: dict, meta: dict) -> None:
-        from .soundpack_manager.ops import save_pack_meta as _save
-
-        _save(pack_info, meta)
-
-    def _on_simple_remove_mapping(self, widget) -> None:
-        from .soundpack_manager.mappings import on_simple_remove_mapping as _srm
-
-        _srm(self, widget)
-
-    def _import_pack_file(self, widget, path: str | None = None) -> None:
-        """Import a sound pack from a ZIP file."""
-        from .soundpack_manager.ops import import_pack_file as _import
-
-        _import(self, widget, path)
-
-    def _refresh_pack_list(self) -> None:
-        from .soundpack_manager.state import refresh_pack_list as _refresh
-
-        _refresh(self)
-
-    def _on_delete_pack(self, widget) -> None:
-        """Delete the selected sound pack."""
-        from .soundpack_manager.ops import delete_pack as _del
-
->>>>>>> 46cf1a37
         _del(self, widget)
 
     def _on_create_pack(self, widget) -> None:
