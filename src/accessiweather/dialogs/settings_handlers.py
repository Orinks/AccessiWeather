--- conflicted
+++ resolved
@@ -259,10 +259,6 @@
                 dialog.ai_model_selection.value = display_value
             except Exception as exc:
                 logger.debug("%s: Failed to set AI model selection: %s", LOG_PREFIX, exc)
-<<<<<<< HEAD
-        # Label is static; selection widget shows the full option text
-=======
->>>>>>> f11e83ae
         # Update selected model label
         if hasattr(dialog, "selected_model_label"):
             dialog.selected_model_label.value = (
