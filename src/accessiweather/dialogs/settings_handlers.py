"""Handlers for applying and collecting settings in the dialog."""

from __future__ import annotations

import contextlib
import logging

from ..models import AppSettings

logger = logging.getLogger(__name__)
LOG_PREFIX = "SettingsHandlers"


def apply_settings_to_ui(dialog):
    """Populate dialog widgets from the dialog's working settings copy."""
    try:
        settings = dialog.current_settings

        if getattr(dialog, "temperature_unit_selection", None):
            dialog.temperature_unit_selection.value = dialog.temperature_value_to_display.get(
                getattr(settings, "temperature_unit", "both"),
                "Both (Fahrenheit and Celsius)",
            )

        if getattr(dialog, "update_interval_input", None):
            dialog.update_interval_input.value = getattr(settings, "update_interval_minutes", 10)

        if getattr(dialog, "show_dewpoint_switch", None):
            dialog.show_dewpoint_switch.value = getattr(settings, "show_dewpoint", True)

        if getattr(dialog, "show_visibility_switch", None):
            dialog.show_visibility_switch.value = getattr(settings, "show_visibility", True)

        if getattr(dialog, "show_uv_index_switch", None):
            dialog.show_uv_index_switch.value = getattr(settings, "show_uv_index", True)

        if getattr(dialog, "show_pressure_trend_switch", None):
            dialog.show_pressure_trend_switch.value = getattr(settings, "show_pressure_trend", True)

        if getattr(dialog, "show_detailed_forecast_switch", None):
            dialog.show_detailed_forecast_switch.value = getattr(
                settings, "show_detailed_forecast", True
            )

        if getattr(dialog, "enable_alerts_switch", None):
            dialog.enable_alerts_switch.value = getattr(settings, "enable_alerts", True)

        if getattr(dialog, "air_quality_threshold_input", None):
            try:
                dialog.air_quality_threshold_input.value = int(
                    getattr(settings, "air_quality_notify_threshold", 3)
                )
            except Exception:  # pragma: no cover - defensive default
                dialog.air_quality_threshold_input.value = 3

        if getattr(dialog, "data_source_selection", None):
            display = dialog.data_source_value_to_display.get(
                getattr(settings, "data_source", "auto")
            )
            if display:
                dialog.data_source_selection.value = display

        if getattr(dialog, "visual_crossing_api_key_input", None) is not None:
            dialog.visual_crossing_api_key_input.value = getattr(
                settings, "visual_crossing_api_key", ""
            )

        with contextlib.suppress(Exception):
            dialog._update_visual_crossing_visibility()

        if getattr(dialog, "sound_enabled_switch", None) is not None:
            dialog.sound_enabled_switch.value = getattr(settings, "sound_enabled", True)

        if getattr(dialog, "sound_pack_selection", None) is not None:
            target_pack = getattr(settings, "sound_pack", "default")
            display_name = None
            for name, pack_id in getattr(dialog, "sound_pack_map", {}).items():
                if pack_id == target_pack:
                    display_name = name
                    break

            if not display_name and getattr(dialog, "sound_pack_options", []):
                display_name = dialog.sound_pack_options[0]

            if display_name:
                dialog.sound_pack_selection.value = display_name

            dialog.sound_pack_selection.enabled = bool(  # keep enabled state in sync
                dialog.sound_enabled_switch.value
            )

        if getattr(dialog, "auto_update_switch", None) is not None:
            dialog.auto_update_switch.value = getattr(settings, "auto_update_enabled", True)

        if getattr(dialog, "update_channel_selection", None) is not None:
            channel = getattr(settings, "update_channel", "stable")
            if channel == "dev":
                dialog.update_channel_selection.value = (
                    "Development (Latest features, may be unstable)"
                )
            elif channel == "beta":
                dialog.update_channel_selection.value = "Beta (Pre-release testing)"
            else:
                dialog.update_channel_selection.value = "Stable (Production releases only)"

            with contextlib.suppress(Exception):
                dialog._update_channel_description()

        if getattr(dialog, "update_check_interval_input", None) is not None:
            dialog.update_check_interval_input.value = getattr(
                settings, "update_check_interval_hours", 24
            )

        if getattr(dialog, "minimize_to_tray_switch", None) is not None:
            dialog.minimize_to_tray_switch.value = getattr(settings, "minimize_to_tray", False)

        if getattr(dialog, "startup_enabled_switch", None) is not None:
            try:
                actual_startup = dialog.config_manager.is_startup_enabled()
                dialog.startup_enabled_switch.value = actual_startup
            except Exception as exc:  # pragma: no cover - platform failures
                logger.warning("%s: Failed to sync startup state: %s", LOG_PREFIX, exc)
                dialog.startup_enabled_switch.value = getattr(settings, "startup_enabled", False)

        if getattr(dialog, "debug_mode_switch", None) is not None:
            dialog.debug_mode_switch.value = getattr(settings, "debug_mode", False)

        if getattr(dialog, "weather_history_enabled_switch", None) is not None:
            dialog.weather_history_enabled_switch.value = getattr(
                settings, "weather_history_enabled", True
            )

        # Notification settings
        if getattr(dialog, "alert_notifications_enabled_switch", None) is not None:
            dialog.alert_notifications_enabled_switch.value = getattr(
                settings, "alert_notifications_enabled", True
            )

        if getattr(dialog, "alert_notify_extreme_switch", None) is not None:
            dialog.alert_notify_extreme_switch.value = getattr(
                settings, "alert_notify_extreme", True
            )

        if getattr(dialog, "alert_notify_severe_switch", None) is not None:
            dialog.alert_notify_severe_switch.value = getattr(settings, "alert_notify_severe", True)

        if getattr(dialog, "alert_notify_moderate_switch", None) is not None:
            dialog.alert_notify_moderate_switch.value = getattr(
                settings, "alert_notify_moderate", True
            )

        if getattr(dialog, "alert_notify_minor_switch", None) is not None:
            dialog.alert_notify_minor_switch.value = getattr(settings, "alert_notify_minor", False)

        if getattr(dialog, "alert_notify_unknown_switch", None) is not None:
            dialog.alert_notify_unknown_switch.value = getattr(
                settings, "alert_notify_unknown", False
            )

        if getattr(dialog, "alert_global_cooldown_input", None) is not None:
            dialog.alert_global_cooldown_input.value = getattr(
                settings, "alert_global_cooldown_minutes", 5
            )

        if getattr(dialog, "alert_per_alert_cooldown_input", None) is not None:
            dialog.alert_per_alert_cooldown_input.value = getattr(
                settings, "alert_per_alert_cooldown_minutes", 60
            )

        if getattr(dialog, "alert_max_notifications_input", None) is not None:
            dialog.alert_max_notifications_input.value = getattr(
                settings, "alert_max_notifications_per_hour", 10
            )

    except Exception as exc:  # pragma: no cover - defensive logging
        logger.warning("%s: Failed to apply settings to UI: %s", LOG_PREFIX, exc)


def map_channel_display_to_value(display: str) -> str:
    """Return the internal channel value for the provided display text."""
    if "Development" in display:
        return "dev"
    if "Beta" in display:
        return "beta"
    return "stable"


def collect_settings_from_ui(dialog) -> AppSettings:
    """Read current widget values and return an AppSettings instance."""
    current_settings = getattr(dialog, "current_settings", AppSettings())

    def _switch_value(attr: str, default: bool) -> bool:
        widget = getattr(dialog, attr, None)
        if widget is None or not hasattr(widget, "value"):
            return default
        try:
            return bool(widget.value)
        except Exception:  # pragma: no cover - defensive fallback
            return default

    try:
        selected_display = str(dialog.data_source_selection.value)
        data_source = dialog.data_source_display_to_value.get(selected_display, "auto")
    except Exception as exc:  # pragma: no cover - defensive fallback
        logger.warning("%s: Failed to get data source selection: %s", LOG_PREFIX, exc)
        data_source = "auto"

    try:
        selected_display = str(dialog.temperature_unit_selection.value)
        temperature_unit = dialog.temperature_display_to_value.get(selected_display, "both")
    except Exception as exc:  # pragma: no cover
        logger.warning("%s: Failed to get temperature unit selection: %s", LOG_PREFIX, exc)
        temperature_unit = "both"

    try:
        update_interval = int(dialog.update_interval_input.value)
        update_interval = max(1, min(1440, update_interval))
    except (ValueError, TypeError):
        update_interval = 10

    auto_update_enabled = getattr(dialog.auto_update_switch, "value", True)

    if getattr(dialog, "update_channel_selection", None) and hasattr(
        dialog.update_channel_selection, "value"
    ):
        channel_value = str(dialog.update_channel_selection.value)
        update_channel = map_channel_display_to_value(channel_value)
    else:
        update_channel = "stable"

    if getattr(dialog, "update_check_interval_input", None) and hasattr(
        dialog.update_check_interval_input, "value"
    ):
        try:
            update_check_interval_hours = int(dialog.update_check_interval_input.value)
            update_check_interval_hours = max(1, min(168, update_check_interval_hours))
        except (ValueError, TypeError):
            update_check_interval_hours = 24
    else:
        update_check_interval_hours = 24

    sound_enabled = getattr(dialog.sound_enabled_switch, "value", True)

    pack_display = None
    if getattr(dialog, "sound_pack_selection", None) and hasattr(
        dialog.sound_pack_selection, "value"
    ):
        pack_display = dialog.sound_pack_selection.value
    sound_pack = getattr(dialog, "sound_pack_map", {}).get(pack_display, "default")

    visual_crossing_api_key = ""
    if getattr(dialog, "visual_crossing_api_key_input", None):
        visual_crossing_api_key = str(dialog.visual_crossing_api_key_input.value or "").strip()

    startup_enabled = getattr(dialog.startup_enabled_switch, "value", False)

    alerts_enabled = bool(
        getattr(
            getattr(dialog, "alert_notifications_enabled_switch", None),
            "value",
            getattr(current_settings, "alert_notifications_enabled", True),
        )
    )
    notify_extreme = bool(
        getattr(
            getattr(dialog, "alert_notify_extreme_switch", None),
            "value",
            getattr(current_settings, "alert_notify_extreme", True),
        )
    )
    notify_severe = bool(
        getattr(
            getattr(dialog, "alert_notify_severe_switch", None),
            "value",
            getattr(current_settings, "alert_notify_severe", True),
        )
    )
    notify_moderate = bool(
        getattr(
            getattr(dialog, "alert_notify_moderate_switch", None),
            "value",
            getattr(current_settings, "alert_notify_moderate", True),
        )
    )
    notify_minor = bool(
        getattr(
            getattr(dialog, "alert_notify_minor_switch", None),
            "value",
            getattr(current_settings, "alert_notify_minor", False),
        )
    )
    notify_unknown = bool(
        getattr(
            getattr(dialog, "alert_notify_unknown_switch", None),
            "value",
            getattr(current_settings, "alert_notify_unknown", False),
        )
    )

    def _as_int(value, default):
        try:
            return int(value)
        except (TypeError, ValueError):
            return default

    global_cooldown = _as_int(
        getattr(getattr(dialog, "alert_global_cooldown_input", None), "value", None),
        getattr(current_settings, "alert_global_cooldown_minutes", 5),
    )
    per_alert_cooldown = _as_int(
        getattr(getattr(dialog, "alert_per_alert_cooldown_input", None), "value", None),
        getattr(current_settings, "alert_per_alert_cooldown_minutes", 60),
    )
    escalation_cooldown = _as_int(
        getattr(getattr(dialog, "alert_escalation_cooldown_input", None), "value", None),
        getattr(current_settings, "alert_escalation_cooldown_minutes", 15),
    )
    max_per_hour = _as_int(
        getattr(getattr(dialog, "alert_max_notifications_input", None), "value", None),
        getattr(current_settings, "alert_max_notifications_per_hour", 10),
    )

    if hasattr(dialog, "_collect_ignored_categories"):
        try:
            ignored_categories = list(dialog._collect_ignored_categories())  # type: ignore[attr-defined]
        except Exception:
            ignored_categories = list(getattr(current_settings, "alert_ignored_categories", []))
    else:
        ignored_categories = list(getattr(current_settings, "alert_ignored_categories", []))

    aq_threshold = 3
    if getattr(dialog, "air_quality_threshold_input", None) is not None:
        try:
            aq_threshold = int(dialog.air_quality_threshold_input.value)
        except (TypeError, ValueError):
            aq_threshold = getattr(current_settings, "air_quality_notify_threshold", 3)
    aq_threshold = max(0, min(500, aq_threshold))

    show_dewpoint = _switch_value(
        "show_dewpoint_switch", getattr(current_settings, "show_dewpoint", True)
    )
    show_visibility = _switch_value(
        "show_visibility_switch", getattr(current_settings, "show_visibility", True)
    )
    show_uv_index = _switch_value(
        "show_uv_index_switch", getattr(current_settings, "show_uv_index", True)
    )
    show_pressure_trend = _switch_value(
        "show_pressure_trend_switch", getattr(current_settings, "show_pressure_trend", True)
    )

    return AppSettings(
        temperature_unit=temperature_unit,
        update_interval_minutes=update_interval,
        show_detailed_forecast=_switch_value(
            "show_detailed_forecast_switch",
            getattr(current_settings, "show_detailed_forecast", True),
        ),
        enable_alerts=_switch_value(
            "enable_alerts_switch", getattr(current_settings, "enable_alerts", True)
        ),
        minimize_to_tray=_switch_value(
            "minimize_to_tray_switch", getattr(current_settings, "minimize_to_tray", False)
        ),
        startup_enabled=startup_enabled,
        data_source=data_source,
        visual_crossing_api_key=visual_crossing_api_key,
        auto_update_enabled=auto_update_enabled,
        update_channel=update_channel,
        update_check_interval_hours=update_check_interval_hours,
        debug_mode=_switch_value(
            "debug_mode_switch", getattr(current_settings, "debug_mode", False)
        ),
        sound_enabled=sound_enabled,
        sound_pack=sound_pack,
        github_backend_url="",
        alert_notifications_enabled=alerts_enabled,
        alert_notify_extreme=notify_extreme,
        alert_notify_severe=notify_severe,
        alert_notify_moderate=notify_moderate,
        alert_notify_minor=notify_minor,
        alert_notify_unknown=notify_unknown,
        alert_global_cooldown_minutes=global_cooldown,
        alert_per_alert_cooldown_minutes=per_alert_cooldown,
        alert_escalation_cooldown_minutes=escalation_cooldown,
        alert_max_notifications_per_hour=max_per_hour,
        alert_ignored_categories=ignored_categories,
        international_alerts_enabled=getattr(
            current_settings, "international_alerts_enabled", True
        ),
        international_alerts_provider=getattr(
            current_settings, "international_alerts_provider", "meteosalarm"
        ),
        trend_insights_enabled=getattr(current_settings, "trend_insights_enabled", True),
        trend_hours=getattr(current_settings, "trend_hours", 24),
        show_dewpoint=show_dewpoint,
        show_pressure_trend=show_pressure_trend,
        show_visibility=show_visibility,
        show_uv_index=show_uv_index,
        air_quality_enabled=getattr(current_settings, "air_quality_enabled", True),
        pollen_enabled=getattr(current_settings, "pollen_enabled", True),
        air_quality_notify_threshold=aq_threshold,
        offline_cache_enabled=getattr(current_settings, "offline_cache_enabled", True),
        offline_cache_max_age_minutes=getattr(
            current_settings, "offline_cache_max_age_minutes", 180
<<<<<<< HEAD
=======
        ),
        weather_history_enabled=_switch_value(
            "weather_history_enabled_switch",
            getattr(current_settings, "weather_history_enabled", True),
>>>>>>> cfe9c887
        ),
    )<|MERGE_RESOLUTION|>--- conflicted
+++ resolved
@@ -403,12 +403,9 @@
         offline_cache_enabled=getattr(current_settings, "offline_cache_enabled", True),
         offline_cache_max_age_minutes=getattr(
             current_settings, "offline_cache_max_age_minutes", 180
-<<<<<<< HEAD
-=======
         ),
         weather_history_enabled=_switch_value(
             "weather_history_enabled_switch",
             getattr(current_settings, "weather_history_enabled", True),
->>>>>>> cfe9c887
         ),
     )