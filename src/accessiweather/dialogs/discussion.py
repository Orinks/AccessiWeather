--- conflicted
+++ resolved
@@ -172,18 +172,8 @@
             settings = self.app.config_manager.get_settings()
 
             # Determine model based on settings
-<<<<<<< HEAD
-            # "auto:free" means use the default free model (Llama 3.3 70B)
-            # "auto" means use OpenRouter's auto router (paid, picks best model)
-            # Anything else is a specific model ID
-            from accessiweather.ai_explainer import DEFAULT_FREE_MODEL
-
-            if settings.ai_model_preference == "auto:free":
-                model = DEFAULT_FREE_MODEL
-=======
             if settings.ai_model_preference == "auto:free":
                 model = "openrouter/auto:free"
->>>>>>> 9aa01c4c
             elif settings.ai_model_preference == "auto":
                 model = "openrouter/auto"
             else:
