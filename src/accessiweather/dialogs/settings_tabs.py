"""Tab builder helpers for the settings dialog UI."""

from __future__ import annotations

import json
import logging
from pathlib import Path

import toga
from toga.style import Pack
from travertino.constants import COLUMN, ROW

logger = logging.getLogger(__name__)


def _on_taskbar_icon_enabled_changed(dialog, widget):
    """Handle taskbar icon text enabled switch change."""
    enabled = getattr(widget, "value", False)
    if getattr(dialog, "taskbar_icon_dynamic_enabled_switch", None) is not None:
        dialog.taskbar_icon_dynamic_enabled_switch.enabled = enabled
    if getattr(dialog, "taskbar_icon_text_format_input", None) is not None:
        dialog.taskbar_icon_text_format_input.enabled = enabled


def create_general_tab(dialog):
    """Build the General tab for the provided settings dialog."""
    general_box = toga.Box(style=Pack(direction=COLUMN, margin=10))
    dialog.general_tab = general_box

    general_box.add(toga.Label("Update Interval (minutes):", style=Pack(margin_bottom=5)))
    dialog.update_interval_input = toga.NumberInput(
        value=dialog.current_settings.update_interval_minutes,
        style=Pack(margin_bottom=15),
    )
    dialog.update_interval_input.aria_label = "Update interval"
    dialog.update_interval_input.aria_description = (
        "Set how often the app should refresh weather data in minutes."
    )
    general_box.add(dialog.update_interval_input)

    aq_default = getattr(dialog.current_settings, "air_quality_notify_threshold", 3)
    try:
        aq_default = int(aq_default)
    except Exception:  # pragma: no cover - fallback path
        aq_default = 3

    general_box.add(
        toga.Label("Air Quality alert threshold (US AQI):", style=Pack(margin_bottom=5))
    )
    dialog.air_quality_threshold_input = toga.NumberInput(
        value=aq_default,
        style=Pack(margin_bottom=15),
        id="air_quality_threshold_input",
    )
    dialog.air_quality_threshold_input.aria_label = "Air quality threshold"
    dialog.air_quality_threshold_input.aria_description = (
        "Set the US AQI level at which air quality alerts should be triggered."
    )
    general_box.add(dialog.air_quality_threshold_input)

    dialog.option_container.content.append("General", general_box)


def create_display_tab(dialog):
    """Build the Display tab for visual presentation settings."""
    display_box = toga.Box(style=Pack(direction=COLUMN, margin=10))
    dialog.display_tab = display_box

    display_box.add(toga.Label("Temperature Display:", style=Pack(margin_bottom=5)))

    temp_unit_options = [
        "Fahrenheit only",
        "Celsius only",
        "Both (Fahrenheit and Celsius)",
    ]
    dialog.temperature_display_to_value = {
        "Fahrenheit only": "f",
        "Celsius only": "c",
        "Both (Fahrenheit and Celsius)": "both",
    }
    dialog.temperature_value_to_display = {
        value: key for key, value in dialog.temperature_display_to_value.items()
    }

    dialog.temperature_unit_selection = toga.Selection(
        items=temp_unit_options,
        style=Pack(margin_bottom=15),
        id="temperature_unit_selection",
    )
    dialog.temperature_unit_selection.aria_label = "Temperature unit selection"
    dialog.temperature_unit_selection.aria_description = (
        "Choose Fahrenheit, Celsius, or both for weather displays."
    )

    try:
        current_temp_unit = getattr(dialog.current_settings, "temperature_unit", "both")
        display_value = dialog.temperature_value_to_display.get(
            current_temp_unit,
            "Both (Fahrenheit and Celsius)",
        )
        dialog.temperature_unit_selection.value = display_value
    except Exception as exc:  # pragma: no cover - defensive logging
        logger.warning("Failed to set temperature unit selection: %s", exc)
        dialog.temperature_unit_selection.value = "Both (Fahrenheit and Celsius)"

    display_box.add(dialog.temperature_unit_selection)

    display_box.add(
        toga.Label(
            "Metric Visibility:",
            style=Pack(margin_bottom=8, font_weight="bold"),
        )
    )
    display_box.add(
        toga.Label(
            "Select which weather metrics to display:",
            style=Pack(margin_bottom=10, font_size=9),
        )
    )

    dialog.show_dewpoint_switch = toga.Switch(
        "Show dewpoint",
        value=getattr(dialog.current_settings, "show_dewpoint", True),
        style=Pack(margin_bottom=8),
        id="show_dewpoint_switch",
    )
    dialog.show_dewpoint_switch.aria_label = "Toggle dewpoint metric"
    dialog.show_dewpoint_switch.aria_description = (
        "Include the dewpoint measurement in the current conditions overview."
    )
    display_box.add(dialog.show_dewpoint_switch)

    dialog.show_visibility_switch = toga.Switch(
        "Show visibility",
        value=getattr(dialog.current_settings, "show_visibility", True),
        style=Pack(margin_bottom=8),
        id="show_visibility_switch",
    )
    dialog.show_visibility_switch.aria_label = "Toggle visibility metric"
    dialog.show_visibility_switch.aria_description = (
        "Include the horizontal visibility reading in the current conditions overview."
    )
    display_box.add(dialog.show_visibility_switch)

    dialog.show_uv_index_switch = toga.Switch(
        "Show UV index",
        value=getattr(dialog.current_settings, "show_uv_index", True),
        style=Pack(margin_bottom=8),
        id="show_uv_index_switch",
    )
    dialog.show_uv_index_switch.aria_label = "Toggle UV index metric"
    dialog.show_uv_index_switch.aria_description = (
        "Include the ultraviolet index rating in the current conditions overview."
    )
    display_box.add(dialog.show_uv_index_switch)

    dialog.show_pressure_trend_switch = toga.Switch(
        "Show pressure trend",
        value=getattr(dialog.current_settings, "show_pressure_trend", True),
        style=Pack(margin_bottom=15),
        id="show_pressure_trend_switch",
    )
    dialog.show_pressure_trend_switch.aria_label = "Toggle pressure trend metric"
    dialog.show_pressure_trend_switch.aria_description = (
        "Include the barometric pressure trend analysis in the current conditions overview."
    )
    display_box.add(dialog.show_pressure_trend_switch)

    dialog.show_detailed_forecast_switch = toga.Switch(
        "Show detailed forecast information",
        value=dialog.current_settings.show_detailed_forecast,
        style=Pack(margin_bottom=10),
        id="show_detailed_forecast_switch",
    )
    dialog.show_detailed_forecast_switch.aria_label = "Toggle detailed forecast"
    dialog.show_detailed_forecast_switch.aria_description = "Show extended details in weather forecasts including wind, precipitation, and other metrics."
    display_box.add(dialog.show_detailed_forecast_switch)

    # Time & Date Display Settings
    display_box.add(
        toga.Label(
            "Time & Date Display:",
            style=Pack(margin_top=10, margin_bottom=8, font_weight="bold"),
        )
    )
    display_box.add(
        toga.Label(
            "Configure how times are displayed in forecasts:",
            style=Pack(margin_bottom=10, font_size=9),
        )
    )

    # Time display mode selection
    display_box.add(toga.Label("Time zone display:", style=Pack(margin_bottom=5)))

    time_display_options = [
        "Local time only",
        "UTC time only",
        "Both (Local and UTC)",
    ]
    dialog.time_display_display_to_value = {
        "Local time only": "local",
        "UTC time only": "utc",
        "Both (Local and UTC)": "both",
    }
    dialog.time_display_value_to_display = {
        value: key for key, value in dialog.time_display_display_to_value.items()
    }

    dialog.time_display_mode_selection = toga.Selection(
        items=time_display_options,
        style=Pack(margin_bottom=12),
        id="time_display_mode_selection",
    )
    dialog.time_display_mode_selection.aria_label = "Time zone display selection"
    dialog.time_display_mode_selection.aria_description = (
        "Choose whether to display times in your local timezone, UTC, or both."
    )

    try:
        current_time_mode = getattr(dialog.current_settings, "time_display_mode", "local")
        display_value = dialog.time_display_value_to_display.get(
            current_time_mode,
            "Local time only",
        )
        dialog.time_display_mode_selection.value = display_value
    except Exception as exc:  # pragma: no cover - defensive logging
        logger.warning("Failed to set time display mode selection: %s", exc)
        dialog.time_display_mode_selection.value = "Local time only"

    display_box.add(dialog.time_display_mode_selection)

    # Time format switch (12-hour vs 24-hour)
    dialog.time_format_12hour_switch = toga.Switch(
        "Use 12-hour time format (e.g., 3:00 PM)",
        value=getattr(dialog.current_settings, "time_format_12hour", True),
        style=Pack(margin_bottom=10),
        id="time_format_12hour_switch",
    )
    dialog.time_format_12hour_switch.aria_label = "Toggle 12-hour time format"
    dialog.time_format_12hour_switch.aria_description = (
        "Enable to use 12-hour time format with AM/PM. Disable to use 24-hour format."
    )
    display_box.add(dialog.time_format_12hour_switch)

    # Show timezone suffix switch
    dialog.show_timezone_suffix_switch = toga.Switch(
        "Show timezone abbreviations (e.g., EST, UTC)",
        value=getattr(dialog.current_settings, "show_timezone_suffix", False),
        style=Pack(margin_bottom=15),
        id="show_timezone_suffix_switch",
    )
    dialog.show_timezone_suffix_switch.aria_label = "Toggle timezone abbreviations"
    dialog.show_timezone_suffix_switch.aria_description = (
        "Enable to append timezone abbreviations like EST or UTC to displayed times."
    )
    display_box.add(dialog.show_timezone_suffix_switch)

    # HTML Rendering Settings
    display_box.add(
        toga.Label(
            "Weather Display Rendering:",
            style=Pack(margin_top=10, margin_bottom=8, font_weight="bold"),
        )
    )
    display_box.add(
        toga.Label(
            "HTML rendering provides better screen reader navigation with headings.",
            style=Pack(margin_bottom=10, font_size=9),
        )
    )

    dialog.html_render_current_conditions_switch = toga.Switch(
        "Use HTML for current conditions (requires app restart)",
        value=getattr(dialog.current_settings, "html_render_current_conditions", True),
        style=Pack(margin_bottom=8),
        id="html_render_current_conditions_switch",
    )
    dialog.html_render_current_conditions_switch.aria_label = (
        "Toggle HTML rendering for current conditions"
    )
    dialog.html_render_current_conditions_switch.aria_description = (
        "Enable HTML rendering for better accessibility. "
        "Disable to use plain text display. Requires app restart."
    )
    display_box.add(dialog.html_render_current_conditions_switch)

    dialog.html_render_forecast_switch = toga.Switch(
        "Use HTML for forecast (requires app restart)",
        value=getattr(dialog.current_settings, "html_render_forecast", True),
        style=Pack(margin_bottom=8),
        id="html_render_forecast_switch",
    )
    dialog.html_render_forecast_switch.aria_label = "Toggle HTML rendering for forecast"
    dialog.html_render_forecast_switch.aria_description = (
        "Enable HTML rendering with semantic headings for screen reader navigation. "
        "Disable to use plain text display. Requires app restart."
    )
    display_box.add(dialog.html_render_forecast_switch)

    display_box.add(
        toga.Label(
            "Note: Changes to rendering settings require an app restart.",
            style=Pack(margin_top=5, margin_bottom=10, font_size=9, font_style="italic"),
        )
    )

    # Taskbar Icon Text Settings
    display_box.add(
        toga.Label(
            "Taskbar Icon Text:",
            style=Pack(margin_top=10, margin_bottom=8, font_weight="bold"),
        )
    )
    display_box.add(
        toga.Label(
            "Customize the text shown in the system tray icon tooltip.",
            style=Pack(margin_bottom=10, font_size=9),
        )
    )

    dialog.taskbar_icon_text_enabled_switch = toga.Switch(
        "Enable taskbar icon text",
        value=getattr(dialog.current_settings, "taskbar_icon_text_enabled", False),
        style=Pack(margin_bottom=8),
        id="taskbar_icon_text_enabled_switch",
        on_change=lambda w: _on_taskbar_icon_enabled_changed(dialog, w),
    )
    dialog.taskbar_icon_text_enabled_switch.aria_label = "Toggle taskbar icon text"
    dialog.taskbar_icon_text_enabled_switch.aria_description = (
        "Enable to show weather information in the system tray icon tooltip."
    )
    display_box.add(dialog.taskbar_icon_text_enabled_switch)

    dialog.taskbar_icon_dynamic_enabled_switch = toga.Switch(
        "Enable dynamic format switching",
        value=getattr(dialog.current_settings, "taskbar_icon_dynamic_enabled", True),
        style=Pack(margin_bottom=8),
        id="taskbar_icon_dynamic_enabled_switch",
    )
    dialog.taskbar_icon_dynamic_enabled_switch.aria_label = "Toggle dynamic format switching"
    dialog.taskbar_icon_dynamic_enabled_switch.aria_description = (
        "Enable to automatically adjust the format based on available weather data."
    )
    dialog.taskbar_icon_dynamic_enabled_switch.enabled = getattr(
        dialog.current_settings, "taskbar_icon_text_enabled", False
    )
    display_box.add(dialog.taskbar_icon_dynamic_enabled_switch)

    display_box.add(toga.Label("Custom format string:", style=Pack(margin_bottom=5)))
    dialog.taskbar_icon_text_format_input = toga.TextInput(
        value=getattr(dialog.current_settings, "taskbar_icon_text_format", "{temp} {condition}"),
        placeholder="{temp} {condition}",
        style=Pack(margin_bottom=5, width=300),
        id="taskbar_icon_text_format_input",
    )
    dialog.taskbar_icon_text_format_input.aria_label = "Taskbar icon format string"
    dialog.taskbar_icon_text_format_input.aria_description = (
        "Enter a custom format string for the taskbar icon tooltip. "
        "Use placeholders like {temp}, {condition}, {humidity}, etc."
    )
    dialog.taskbar_icon_text_format_input.enabled = getattr(
        dialog.current_settings, "taskbar_icon_text_enabled", False
    )
    display_box.add(dialog.taskbar_icon_text_format_input)

    dialog.taskbar_format_validation_label = toga.Label(
        "",
        style=Pack(margin_bottom=5, font_size=9),
    )
    display_box.add(dialog.taskbar_format_validation_label)

    display_box.add(
        toga.Label(
            "Available variables: {temp}, {condition}, {humidity}, {wind}, {wind_speed}, "
            "{wind_dir}, {feels_like}, {pressure}, {uv}, {visibility}, {precip}, {precip_chance}",
            style=Pack(margin_bottom=5, font_size=9, font_style="italic"),
        )
    )
    display_box.add(
        toga.Label(
            "Example: '{temp} {condition}' shows '72F Partly Cloudy'",
            style=Pack(margin_bottom=10, font_size=9, font_style="italic"),
        )
    )

    dialog.option_container.content.append("Display", display_box)


def create_data_sources_tab(dialog):
    """Build the Data Sources tab for the provided settings dialog."""
    data_sources_box = toga.Box(style=Pack(direction=COLUMN, margin=10))
    dialog.data_sources_container = data_sources_box
    dialog.data_sources_tab = data_sources_box

    data_sources_box.add(toga.Label("Weather Data Source:", style=Pack(margin_bottom=5)))

    data_source_options = [
        "Automatic (merges all available sources)",
        "National Weather Service (US only, with alerts)",
        "Open-Meteo (International, no alerts)",
        "Visual Crossing (International with alerts, requires API key)",
    ]
    dialog.data_source_display_to_value = {
        "Automatic (merges all available sources)": "auto",
        "National Weather Service (US only, with alerts)": "nws",
        "Open-Meteo (International, no alerts)": "openmeteo",
        "Visual Crossing (International with alerts, requires API key)": "visualcrossing",
    }
    dialog.data_source_value_to_display = {
        value: key for key, value in dialog.data_source_display_to_value.items()
    }

    dialog.data_source_selection = toga.Selection(
        items=data_source_options,
        style=Pack(margin_bottom=15),
        id="data_source_selection",
        on_change=dialog._on_data_source_changed,
    )
    dialog.data_source_selection.aria_label = "Weather data source selection"
    dialog.data_source_selection.aria_description = (
        "Select the provider used for fetching weather data."
    )
    data_sources_box.add(dialog.data_source_selection)

    try:
        current_data_source = getattr(dialog.current_settings, "data_source", "auto")
        display_value = dialog.data_source_value_to_display.get(
            current_data_source,
            data_source_options[0],
        )
        dialog.data_source_selection.value = display_value
    except Exception as exc:  # pragma: no cover - defensive logging
        logger.warning("Failed to set data source selection: %s", exc)
        dialog.data_source_selection.value = data_source_options[0]

    dialog.visual_crossing_config_box = toga.Box(style=Pack(direction=COLUMN))

    dialog.visual_crossing_config_box.add(
        toga.Label(
            "Visual Crossing API Configuration:",
            style=Pack(margin_top=15, margin_bottom=5, font_weight="bold"),
        )
    )

    dialog.visual_crossing_config_box.add(toga.Label("API Key:", style=Pack(margin_bottom=5)))
    dialog.visual_crossing_api_key_input = toga.PasswordInput(
        value=getattr(dialog.current_settings, "visual_crossing_api_key", ""),
        placeholder="Enter your Visual Crossing API key",
        style=Pack(margin_bottom=10),
        id="visual_crossing_api_key_input",
        # Reminder: never log or echo this API key; the widget masks the value intentionally.
    )
    dialog.visual_crossing_api_key_input.aria_label = "Visual Crossing API key input"
    dialog.visual_crossing_api_key_input.aria_description = (
        "Enter the Visual Crossing API key to enable that weather data source."
    )
    dialog.visual_crossing_config_box.add(dialog.visual_crossing_api_key_input)

    api_key_buttons_row = toga.Box(style=Pack(direction=ROW, margin_bottom=15))

    dialog.get_api_key_button = toga.Button(
        "Get Free API Key",
        on_press=dialog._on_get_visual_crossing_api_key,
        style=Pack(margin_right=10, width=150),
        id="get_visual_crossing_api_key_button",
    )
    api_key_buttons_row.add(dialog.get_api_key_button)

    dialog.validate_api_key_button = toga.Button(
        "Validate API Key",
        on_press=dialog._on_validate_visual_crossing_api_key,
        style=Pack(width=150),
        id="validate_visual_crossing_api_key_button",
    )
    api_key_buttons_row.add(dialog.validate_api_key_button)

    dialog.visual_crossing_config_box.add(api_key_buttons_row)

    data_sources_box.add(dialog.visual_crossing_config_box)

    # Source Priority Configuration (for Auto mode) - wrapped in a container for visibility control
    dialog.source_priority_config_box = toga.Box(style=Pack(direction=COLUMN))

    dialog.source_priority_config_box.add(
        toga.Label(
            "Source Priority (Auto Mode):",
            style=Pack(margin_top=20, margin_bottom=5, font_weight="bold"),
        )
    )
    dialog.source_priority_config_box.add(
        toga.Label(
            "When using Auto mode, data is merged from multiple sources in priority order.",
            style=Pack(margin_bottom=10, font_size=9),
        )
    )

    # US locations priority
    dialog.source_priority_config_box.add(
        toga.Label("US Locations Priority:", style=Pack(margin_bottom=5))
    )

    us_priority_options = [
        "NWS → Open-Meteo → Visual Crossing (Default)",
        "NWS → Visual Crossing → Open-Meteo",
        "Open-Meteo → NWS → Visual Crossing",
    ]
    dialog.us_priority_display_to_value = {
        "NWS → Open-Meteo → Visual Crossing (Default)": ["nws", "openmeteo", "visualcrossing"],
        "NWS → Visual Crossing → Open-Meteo": ["nws", "visualcrossing", "openmeteo"],
        "Open-Meteo → NWS → Visual Crossing": ["openmeteo", "nws", "visualcrossing"],
    }
    dialog.us_priority_value_to_display = {
        tuple(v): k for k, v in dialog.us_priority_display_to_value.items()
    }

    dialog.us_priority_selection = toga.Selection(
        items=us_priority_options,
        style=Pack(margin_bottom=10),
        id="us_priority_selection",
    )
    dialog.us_priority_selection.aria_label = "US locations source priority"
    dialog.us_priority_selection.aria_description = (
        "Select the order in which weather sources are prioritized for US locations. "
        "Higher priority sources are used first when merging data."
    )

    # Set current value
    try:
        current_us_priority = getattr(
            dialog.current_settings, "source_priority_us", ["nws", "openmeteo", "visualcrossing"]
        )
        display_value = dialog.us_priority_value_to_display.get(
            tuple(current_us_priority), us_priority_options[0]
        )
        dialog.us_priority_selection.value = display_value
    except Exception as exc:
        logger.warning("Failed to set US priority selection: %s", exc)
        dialog.us_priority_selection.value = us_priority_options[0]

    dialog.source_priority_config_box.add(dialog.us_priority_selection)

    # International locations priority
    dialog.source_priority_config_box.add(
        toga.Label("International Locations Priority:", style=Pack(margin_bottom=5))
    )

    intl_priority_options = [
        "Open-Meteo → Visual Crossing (Default)",
        "Visual Crossing → Open-Meteo",
    ]
    dialog.intl_priority_display_to_value = {
        "Open-Meteo → Visual Crossing (Default)": ["openmeteo", "visualcrossing"],
        "Visual Crossing → Open-Meteo": ["visualcrossing", "openmeteo"],
    }
    dialog.intl_priority_value_to_display = {
        tuple(v): k for k, v in dialog.intl_priority_display_to_value.items()
    }

    dialog.intl_priority_selection = toga.Selection(
        items=intl_priority_options,
        style=Pack(margin_bottom=10),
        id="intl_priority_selection",
    )
    dialog.intl_priority_selection.aria_label = "International locations source priority"
    dialog.intl_priority_selection.aria_description = (
        "Select the order in which weather sources are prioritized for international locations. "
        "NWS is not available outside the US."
    )

    # Set current value
    try:
        current_intl_priority = getattr(
            dialog.current_settings,
            "source_priority_international",
            ["openmeteo", "visualcrossing"],
        )
        display_value = dialog.intl_priority_value_to_display.get(
            tuple(current_intl_priority), intl_priority_options[0]
        )
        dialog.intl_priority_selection.value = display_value
    except Exception as exc:
        logger.warning("Failed to set international priority selection: %s", exc)
        dialog.intl_priority_selection.value = intl_priority_options[0]

    dialog.source_priority_config_box.add(dialog.intl_priority_selection)

    dialog.source_priority_config_box.add(
        toga.Label(
            "Note: Higher priority sources provide the primary data. Lower priority sources "
            "fill in missing fields and provide additional details.",
            style=Pack(margin_top=5, margin_bottom=10, font_size=9, font_style="italic"),
        )
    )

    # Add the priority config box to the main container
    data_sources_box.add(dialog.source_priority_config_box)

    # Update visibility based on selected data source
    dialog._update_visual_crossing_config_visibility()
    dialog._update_priority_settings_visibility()

    dialog.option_container.content.append("Data Sources", data_sources_box)


def create_audio_tab(dialog):
    """Build the Audio tab for the provided settings dialog."""
    audio_box = toga.Box(style=Pack(direction=COLUMN, margin=10))
    dialog.audio_tab = audio_box

    audio_box.add(toga.Label("Sound Notifications:", style=Pack(font_weight="bold")))

    dialog.sound_enabled_switch = toga.Switch(
        "Enable Sounds",
        value=getattr(dialog.current_settings, "sound_enabled", True),
        style=Pack(margin_top=10, margin_bottom=10),
        id="sound_enabled_switch",
        on_change=dialog._on_sound_enabled_changed,
    )
    audio_box.add(dialog.sound_enabled_switch)

    load_sound_packs(dialog)
    audio_box.add(toga.Label("Active sound pack:", style=Pack(margin_bottom=5)))

    dialog.sound_pack_selection = toga.Selection(
        items=dialog.sound_pack_options,
        style=Pack(margin_bottom=10, width=200),
        id="sound_pack_selection",
    )
    dialog.sound_pack_selection.aria_label = "Sound pack selection"
    dialog.sound_pack_selection.aria_description = (
        "Choose the notification sound pack used for alerts."
    )
    dialog.sound_pack_selection.enabled = bool(dialog.sound_enabled_switch.value)

    current_pack = getattr(dialog.current_settings, "sound_pack", "default")
    display_value = next(
        (name for name, pack_id in dialog.sound_pack_map.items() if pack_id == current_pack),
        dialog.sound_pack_options[0] if dialog.sound_pack_options else "Default",
    )
    if dialog.sound_pack_options:
        dialog.sound_pack_selection.value = display_value
    audio_box.add(dialog.sound_pack_selection)

    dialog.manage_soundpacks_button = toga.Button(
        "Manage Sound Packs...",
        on_press=dialog._on_manage_soundpacks,
        style=Pack(margin_bottom=10, width=180),
    )
    audio_box.add(dialog.manage_soundpacks_button)

    dialog.option_container.content.append("Audio", audio_box)


def create_updates_tab(dialog):
    """Build the Updates tab for the provided settings dialog."""
    updates_box = toga.Box(style=Pack(direction=COLUMN, margin=10))
    dialog.updates_tab = updates_box

    dialog.auto_update_switch = toga.Switch(
        "Check for updates automatically",
        value=getattr(dialog.current_settings, "auto_update_enabled", True),
        style=Pack(margin_bottom=10),
        id="auto_update_switch",
    )
    dialog.auto_update_switch.aria_label = "Automatic update checks toggle"
    dialog.auto_update_switch.aria_description = (
        "Enable to allow AccessiWeather to check for updates in the background."
    )
    updates_box.add(dialog.auto_update_switch)

    updates_box.add(toga.Label("Update Channel:", style=Pack(margin_bottom=5)))

    update_channel_options = [
        "Stable (Production releases only)",
        "Development (Latest features, may be unstable)",
    ]
    dialog.update_channel_selection = toga.Selection(
        items=update_channel_options,
        style=Pack(margin_bottom=10),
        id="update_channel_selection",
        on_change=dialog._on_update_channel_changed,
    )
    dialog.update_channel_selection.aria_label = "Update channel selection"
    dialog.update_channel_selection.aria_description = (
        "Choose which release channel to follow for application updates."
    )

    current_channel = getattr(dialog.current_settings, "update_channel", "stable")
    if current_channel == "dev" or current_channel == "beta":
        dialog.update_channel_selection.value = "Development (Latest features, may be unstable)"
    else:
        dialog.update_channel_selection.value = "Stable (Production releases only)"

    updates_box.add(dialog.update_channel_selection)

    dialog.channel_description_label = toga.Label(
        "",
        style=Pack(margin_bottom=15, font_size=11, font_style="italic"),
    )
    updates_box.add(dialog.channel_description_label)

    dialog._update_channel_description()

    updates_box.add(toga.Label("Check Interval (hours):", style=Pack(margin_bottom=5)))
    dialog.update_check_interval_input = toga.NumberInput(
        value=getattr(dialog.current_settings, "update_check_interval_hours", 24),
        style=Pack(margin_bottom=15),
        id="update_check_interval_input",
    )
    updates_box.add(dialog.update_check_interval_input)

    dialog.check_updates_button = toga.Button(
        "Check for Updates Now",
        on_press=dialog._on_check_updates,
        style=Pack(margin_bottom=10),
        id="check_updates_button",
    )
    updates_box.add(dialog.check_updates_button)

    dialog.update_status_label = toga.Label(
        "Ready to check for updates",
        style=Pack(margin_bottom=10, font_style="italic"),
    )
    updates_box.add(dialog.update_status_label)

    dialog.last_check_label = toga.Label(
        "Never checked for updates",
        style=Pack(font_size=11, margin_bottom=10),
    )
    updates_box.add(dialog.last_check_label)

    dialog.option_container.content.append("Updates", updates_box)


def create_advanced_tab(dialog):
    """Build the Advanced tab for the provided settings dialog."""
    advanced_box = toga.Box(style=Pack(direction=COLUMN, margin=10))
    dialog.advanced_tab = advanced_box

    dialog.minimize_to_tray_switch = toga.Switch(
        "Minimize to notification area when closing",
        value=dialog.current_settings.minimize_to_tray,
        style=Pack(margin_bottom=10),
        id="minimize_to_tray_switch",
    )
    advanced_box.add(dialog.minimize_to_tray_switch)

    dialog.startup_enabled_switch = toga.Switch(
        "Launch automatically at startup",
        value=getattr(dialog.current_settings, "startup_enabled", False),
        style=Pack(margin_bottom=10),
        id="startup_enabled_switch",
    )
    advanced_box.add(dialog.startup_enabled_switch)

    dialog.weather_history_enabled_switch = toga.Switch(
        "Enable weather history comparisons",
        value=getattr(dialog.current_settings, "weather_history_enabled", True),
        style=Pack(margin_bottom=10),
        id="weather_history_enabled_switch",
    )
    dialog.weather_history_enabled_switch.aria_label = "Weather history comparisons toggle"
    dialog.weather_history_enabled_switch.aria_description = "Enable or disable comparing current weather with historical data from Open-Meteo archive API"
    advanced_box.add(dialog.weather_history_enabled_switch)

    dialog.debug_mode_switch = toga.Switch(
        "Enable Debug Mode",
        value=getattr(dialog.current_settings, "debug_mode", False),
        style=Pack(margin_bottom=10),
        id="debug_mode_switch",
    )
    advanced_box.add(dialog.debug_mode_switch)

    advanced_box.add(
        toga.Label(
            "Reset Configuration",
            style=Pack(margin_top=20, font_weight="bold"),
        )
    )
    advanced_box.add(
        toga.Label(
            "Restore all settings to their default values.",
            style=Pack(margin_top=5, margin_bottom=5, font_style="italic"),
        )
    )
    dialog.reset_defaults_button = toga.Button(
        "Reset all settings to defaults",
        on_press=dialog._on_reset_to_defaults,
        style=Pack(margin_top=5, width=240),
        id="reset_defaults_button",
    )
    advanced_box.add(dialog.reset_defaults_button)

    advanced_box.add(toga.Label("Full Data Reset", style=Pack(margin_top=20, font_weight="bold")))
    advanced_box.add(
        toga.Label(
            "Reset all application data: settings, locations, caches, and alert state.",
            style=Pack(margin_top=5, margin_bottom=5, font_style="italic"),
        )
    )
    dialog.full_reset_button = toga.Button(
        "Reset all app data (settings, locations, caches)",
        on_press=dialog._on_full_reset,
        style=Pack(margin_top=5, width=340),
        id="full_reset_button",
    )
    advanced_box.add(dialog.full_reset_button)

    advanced_box.add(
        toga.Label("Configuration Files", style=Pack(margin_top=20, font_weight="bold"))
    )
    advanced_box.add(
        toga.Label(
            "Open the configuration directory in your file explorer.",
            style=Pack(margin_top=5, margin_bottom=5, font_style="italic"),
        )
    )
    dialog.open_config_dir_button = toga.Button(
        "Open config directory",
        on_press=dialog._on_open_config_dir,
        style=Pack(margin_top=5, width=240),
        id="open_config_dir_button",
    )
    advanced_box.add(dialog.open_config_dir_button)

    advanced_box.add(toga.Label("Sound Pack Files", style=Pack(margin_top=20, font_weight="bold")))
    advanced_box.add(
        toga.Label(
            "Open the folder where your sound packs are stored.",
            style=Pack(margin_top=5, margin_bottom=5, font_style="italic"),
        )
    )
    dialog.open_soundpacks_dir_button = toga.Button(
        "Open sound packs folder",
        on_press=dialog._on_open_soundpacks_dir,
        style=Pack(margin_top=5, width=260),
        id="open_soundpacks_dir_button",
    )
    advanced_box.add(dialog.open_soundpacks_dir_button)

    dialog.option_container.content.append("Advanced", advanced_box)


def load_sound_packs(dialog):
    """Load available sound packs and attach them to the dialog."""
    dialog.sound_pack_options = []
    dialog.sound_pack_map = {}

    soundpacks_dir = Path(__file__).parent.parent / "soundpacks"

    try:
        if soundpacks_dir.exists():
            for pack_dir in soundpacks_dir.iterdir():
                if pack_dir.is_dir() and (pack_dir / "pack.json").exists():
                    try:
                        with open(pack_dir / "pack.json", encoding="utf-8") as handle:
                            meta = json.load(handle)
                    except Exception as exc:  # pragma: no cover - invalid pack data
                        logger.warning("Failed to load sound pack at %s: %s", pack_dir, exc)
                        continue

                    display_name = meta.get("name", pack_dir.name)
                    dialog.sound_pack_options.append(display_name)
                    dialog.sound_pack_map[display_name] = pack_dir.name
    except Exception as exc:  # pragma: no cover - filesystem failure
        logger.warning("Error scanning soundpacks: %s", exc)

    if not dialog.sound_pack_options:
        dialog.sound_pack_options = ["Default"]
        dialog.sound_pack_map = {"Default": "default"}


def create_notifications_tab(dialog):
    """Build the Notifications tab for alert configuration."""
    notifications_box = toga.Box(style=Pack(direction=COLUMN, margin=10))
    dialog.notifications_tab = notifications_box

    # Title and description
    notifications_box.add(
        toga.Label(
            "Alert Notification Settings",
            style=Pack(margin_bottom=5, font_weight="bold", font_size=12),
        )
    )
    notifications_box.add(
        toga.Label(
            "Configure which weather alerts trigger notifications based on severity.",
            style=Pack(margin_bottom=15, font_size=9),
        )
    )

    # Master enable alerts switch
    dialog.enable_alerts_switch = toga.Switch(
        "Enable weather alerts",
        value=dialog.current_settings.enable_alerts,
        style=Pack(margin_bottom=10),
        id="enable_alerts_switch",
    )
    dialog.enable_alerts_switch.aria_label = "Toggle weather alerts"
    dialog.enable_alerts_switch.aria_description = (
        "Master control to enable or disable all weather alert functionality."
    )
    notifications_box.add(dialog.enable_alerts_switch)

    # Alert notifications enabled master switch
    dialog.alert_notifications_enabled_switch = toga.Switch(
        "Enable alert notifications",
        value=getattr(dialog.current_settings, "alert_notifications_enabled", True),
        style=Pack(margin_bottom=15),
        id="alert_notifications_enabled_switch",
    )
    dialog.alert_notifications_enabled_switch.aria_label = "Toggle alert notifications"
    dialog.alert_notifications_enabled_switch.aria_description = (
        "Master control to enable or disable all weather alert notifications."
    )
    notifications_box.add(dialog.alert_notifications_enabled_switch)

    # Severity level section
    notifications_box.add(
        toga.Label(
            "Alert Severity Levels:",
            style=Pack(margin_bottom=8, font_weight="bold"),
        )
    )
    notifications_box.add(
        toga.Label(
            "Select which severity levels should trigger notifications:",
            style=Pack(margin_bottom=10, font_size=9),
        )
    )

    # Extreme severity switch
    dialog.alert_notify_extreme_switch = toga.Switch(
        "Extreme - Life-threatening events (e.g., Tornado Warning)",
        value=getattr(dialog.current_settings, "alert_notify_extreme", True),
        style=Pack(margin_bottom=8),
        id="alert_notify_extreme_switch",
    )
    dialog.alert_notify_extreme_switch.aria_label = "Notify for extreme severity alerts"
    dialog.alert_notify_extreme_switch.aria_description = "Receive notifications for extreme severity weather events that pose life-threatening danger."
    notifications_box.add(dialog.alert_notify_extreme_switch)

    # Severe severity switch
    dialog.alert_notify_severe_switch = toga.Switch(
        "Severe - Significant hazards (e.g., Severe Thunderstorm Warning)",
        value=getattr(dialog.current_settings, "alert_notify_severe", True),
        style=Pack(margin_bottom=8),
        id="alert_notify_severe_switch",
    )
    dialog.alert_notify_severe_switch.aria_label = "Notify for severe severity alerts"
    dialog.alert_notify_severe_switch.aria_description = (
        "Receive notifications for severe weather events that pose significant hazards."
    )
    notifications_box.add(dialog.alert_notify_severe_switch)

    # Moderate severity switch
    dialog.alert_notify_moderate_switch = toga.Switch(
        "Moderate - Potentially hazardous (e.g., Winter Weather Advisory)",
        value=getattr(dialog.current_settings, "alert_notify_moderate", True),
        style=Pack(margin_bottom=8),
        id="alert_notify_moderate_switch",
    )
    dialog.alert_notify_moderate_switch.aria_label = "Notify for moderate severity alerts"
    dialog.alert_notify_moderate_switch.aria_description = (
        "Receive notifications for moderate severity weather events that may be hazardous."
    )
    notifications_box.add(dialog.alert_notify_moderate_switch)

    # Minor severity switch
    dialog.alert_notify_minor_switch = toga.Switch(
        "Minor - Low impact events (e.g., Frost Advisory, Fog Advisory)",
        value=getattr(dialog.current_settings, "alert_notify_minor", False),
        style=Pack(margin_bottom=8),
        id="alert_notify_minor_switch",
    )
    dialog.alert_notify_minor_switch.aria_label = "Notify for minor severity alerts"
    dialog.alert_notify_minor_switch.aria_description = (
        "Receive notifications for minor severity weather events with low impact."
    )
    notifications_box.add(dialog.alert_notify_minor_switch)

    # Unknown severity switch
    dialog.alert_notify_unknown_switch = toga.Switch(
        "Unknown - Uncategorized alerts",
        value=getattr(dialog.current_settings, "alert_notify_unknown", False),
        style=Pack(margin_bottom=15),
        id="alert_notify_unknown_switch",
    )
    dialog.alert_notify_unknown_switch.aria_label = "Notify for unknown severity alerts"
    dialog.alert_notify_unknown_switch.aria_description = (
        "Receive notifications for alerts without a defined severity level."
    )
    notifications_box.add(dialog.alert_notify_unknown_switch)

    # Cooldown and rate limiting section
    notifications_box.add(
        toga.Label(
            "Rate Limiting:",
            style=Pack(margin_bottom=8, margin_top=10, font_weight="bold"),
        )
    )
    notifications_box.add(
        toga.Label(
            "Prevent notification spam by setting cooldown periods:",
            style=Pack(margin_bottom=10, font_size=9),
        )
    )

    # Global cooldown
    notifications_box.add(
        toga.Label(
            "Global cooldown (minutes):",
            style=Pack(margin_bottom=5),
        )
    )
    notifications_box.add(
        toga.Label(
            "Minimum time between any notifications",
            style=Pack(margin_bottom=5, font_size=9),
        )
    )
    dialog.alert_global_cooldown_input = toga.NumberInput(
        value=getattr(dialog.current_settings, "alert_global_cooldown_minutes", 5),
        min=0,
        max=60,
        style=Pack(margin_bottom=12),
        id="alert_global_cooldown_input",
    )
    dialog.alert_global_cooldown_input.aria_label = "Global notification cooldown"
    dialog.alert_global_cooldown_input.aria_description = (
        "Set the minimum number of minutes to wait between any alert notifications, "
        "from 0 to 60 minutes. This prevents notification spam across all alerts."
    )
    notifications_box.add(dialog.alert_global_cooldown_input)

    # Per-alert cooldown
    notifications_box.add(
        toga.Label(
            "Per-alert cooldown (minutes):",
            style=Pack(margin_bottom=5),
        )
    )
    notifications_box.add(
        toga.Label(
            "Minimum time between notifications for the same alert",
            style=Pack(margin_bottom=5, font_size=9),
        )
    )
    dialog.alert_per_alert_cooldown_input = toga.NumberInput(
        value=getattr(dialog.current_settings, "alert_per_alert_cooldown_minutes", 60),
        min=0,
        max=1440,
        style=Pack(margin_bottom=12),
        id="alert_per_alert_cooldown_input",
    )
    dialog.alert_per_alert_cooldown_input.aria_label = "Per-alert notification cooldown"
    dialog.alert_per_alert_cooldown_input.aria_description = (
        "Set the minimum number of minutes to wait before notifying about the same alert again, "
        "from 0 to 1440 minutes (24 hours). This prevents repeated notifications for unchanged alerts."
    )
    notifications_box.add(dialog.alert_per_alert_cooldown_input)

    # Alert freshness window
    notifications_box.add(
        toga.Label(
            "Alert freshness window (minutes):",
            style=Pack(margin_bottom=5),
        )
    )
    notifications_box.add(
        toga.Label(
            "Bypass per-alert cooldown for alerts issued within this window",
            style=Pack(margin_bottom=5, font_size=9),
        )
    )
    dialog.alert_freshness_window_input = toga.NumberInput(
        value=getattr(dialog.current_settings, "alert_freshness_window_minutes", 15),
        min=0,
        max=120,
        style=Pack(margin_bottom=12),
        id="alert_freshness_window_input",
    )
    dialog.alert_freshness_window_input.aria_label = "Alert freshness window"
    dialog.alert_freshness_window_input.aria_description = (
        "Set the time window in minutes for treating alerts as fresh. Alerts issued within this "
        "window will bypass per-alert cooldown if never notified before. Range: 0 to 120 minutes. "
        "Recommended: 15-30 minutes for time-sensitive alerts."
    )
    notifications_box.add(dialog.alert_freshness_window_input)

    # Max notifications per hour
    notifications_box.add(
        toga.Label(
            "Maximum notifications per hour:",
            style=Pack(margin_bottom=5),
        )
    )
    notifications_box.add(
        toga.Label(
            "Total notification limit per hour",
            style=Pack(margin_bottom=5, font_size=9),
        )
    )
    dialog.alert_max_notifications_input = toga.NumberInput(
        value=getattr(dialog.current_settings, "alert_max_notifications_per_hour", 10),
        min=1,
        max=100,
        style=Pack(margin_bottom=15),
        id="alert_max_notifications_input",
    )
    dialog.alert_max_notifications_input.aria_label = "Maximum notifications per hour"
    dialog.alert_max_notifications_input.aria_description = (
        "Set the total number of alert notifications allowed per hour, from 1 to 100. "
        "Uses token bucket rate limiting to prevent notification storms while allowing bursts."
    )
    notifications_box.add(dialog.alert_max_notifications_input)

    # Add the tab to the option container
    dialog.option_container.content.append("Notifications", notifications_box)


def create_ai_tab(dialog):
    """Build the AI Explanations tab for AI-powered weather explanations."""
    ai_box = toga.Box(style=Pack(direction=COLUMN, margin=10))
    dialog.ai_tab = ai_box

    # Enable AI Explanations toggle
    ai_box.add(
        toga.Label(
            "AI Weather Explanations",
            style=Pack(margin_bottom=8, font_weight="bold"),
        )
    )
    ai_box.add(
        toga.Label(
            "Get natural language explanations of weather conditions using AI.",
            style=Pack(margin_bottom=10, font_size=9),
        )
    )

    dialog.enable_ai_switch = toga.Switch(
        "Enable AI Explanations",
        value=getattr(dialog.current_settings, "enable_ai_explanations", False),
        style=Pack(margin_bottom=15),
        id="enable_ai_switch",
    )
    dialog.enable_ai_switch.aria_label = "Enable AI explanations"
    dialog.enable_ai_switch.aria_description = (
        "Turn on AI-powered weather explanations. When enabled, an 'Explain Weather' "
        "button will appear in the weather display."
    )
    ai_box.add(dialog.enable_ai_switch)

    # OpenRouter API Key
    ai_box.add(
        toga.Label(
            "OpenRouter API Key:",
            style=Pack(margin_bottom=5),
        )
    )
    ai_box.add(
        toga.Label(
            "Required for all models. Get a free key at openrouter.ai/keys",
            style=Pack(margin_bottom=5, font_size=9),
        )
    )

    dialog.openrouter_api_key_input = toga.PasswordInput(
        value=getattr(dialog.current_settings, "openrouter_api_key", ""),
        style=Pack(margin_bottom=5, width=300),
        id="openrouter_api_key_input",
    )
    dialog.openrouter_api_key_input.aria_label = "OpenRouter API key"
    dialog.openrouter_api_key_input.aria_description = (
        "Enter your OpenRouter API key. Required for all models including free ones."
    )
    ai_box.add(dialog.openrouter_api_key_input)

    # API Key buttons row
    api_key_buttons_row = toga.Box(style=Pack(direction=ROW, margin_bottom=15))

    dialog.validate_openrouter_api_key_button = toga.Button(
        "Validate API Key",
        on_press=dialog._on_validate_openrouter_api_key,
        style=Pack(width=150),
        id="validate_openrouter_api_key_button",
    )
    dialog.validate_openrouter_api_key_button.aria_label = "Validate OpenRouter API key"
    dialog.validate_openrouter_api_key_button.aria_description = (
        "Test your OpenRouter API key to ensure it is valid and working."
    )
    api_key_buttons_row.add(dialog.validate_openrouter_api_key_button)

    ai_box.add(api_key_buttons_row)

    # Model Preference
    ai_box.add(
        toga.Label(
            "Model Preference:",
            style=Pack(margin_bottom=5),
        )
    )

<<<<<<< HEAD
    # Model options:
    # - "Default Free Model" uses a specific free model (Llama 3.3 70B)
    # - "Auto Router (Paid)" uses openrouter/auto which picks the best paid model
    # - "Specific Model" lets user pick any model from the browser
    model_options = [
        "Default Free Model (Llama 3.3 70B)",
        "Auto Router (Paid)",
    ]
    dialog.ai_model_display_to_value = {
        "Default Free Model (Llama 3.3 70B)": "auto:free",
        "Auto Router (Paid)": "auto",
=======
    model_options = [
        "Auto (Free)",
        "Auto (Paid - requires API key)",
    ]
    dialog.ai_model_display_to_value = {
        "Auto (Free)": "auto:free",
        "Auto (Paid - requires API key)": "auto",
>>>>>>> 9aa01c4c
    }
    dialog.ai_model_value_to_display = {
        value: key for key, value in dialog.ai_model_display_to_value.items()
    }

<<<<<<< HEAD
    # Check if current model is a specific model (not auto:free or auto)
    current_model = getattr(dialog.current_settings, "ai_model_preference", "auto:free")
    if current_model not in ("auto:free", "auto"):
        # Add "Specific Model" option for custom model selection
        model_options.append("Specific Model")
        dialog.ai_model_display_to_value["Specific Model"] = current_model
        dialog.ai_model_value_to_display[current_model] = "Specific Model"
        dialog._selected_specific_model = current_model

    dialog.ai_model_selection = toga.Selection(
        items=model_options,
        style=Pack(margin_bottom=5),
=======
    dialog.ai_model_selection = toga.Selection(
        items=model_options,
        style=Pack(margin_bottom=15),
>>>>>>> 9aa01c4c
        id="ai_model_selection",
    )
    dialog.ai_model_selection.aria_label = "AI model preference"
    dialog.ai_model_selection.aria_description = (
<<<<<<< HEAD
        "Choose between the default free model, auto router for paid models, "
        "or browse to select a specific model."
    )

    try:
=======
        "Choose between free models (no API key needed) or paid models (requires API key)."
    )

    try:
        current_model = getattr(dialog.current_settings, "ai_model_preference", "auto:free")
>>>>>>> 9aa01c4c
        display_value = dialog.ai_model_value_to_display.get(current_model, "Auto (Free)")
        dialog.ai_model_selection.value = display_value
    except Exception as exc:
        logger.warning("Failed to set AI model selection: %s", exc)
        dialog.ai_model_selection.value = "Auto (Free)"

    ai_box.add(dialog.ai_model_selection)

<<<<<<< HEAD
    # Selected model display (shows specific model ID when selected)
    model_display_row = toga.Box(style=Pack(direction=ROW, margin_bottom=5))

    dialog.selected_model_label = toga.Label(
        current_model if current_model not in ("auto:free", "auto") else "",
        style=Pack(flex=1, font_size=9, padding_top=5),
    )
    dialog.selected_model_label.aria_label = "Currently selected model"
    dialog.selected_model_label.aria_live = "polite"
    model_display_row.add(dialog.selected_model_label)

    ai_box.add(model_display_row)

    # Select Model button
    dialog.select_model_button = toga.Button(
        "Browse Models...",
        on_press=dialog._on_select_ai_model,
        style=Pack(margin_bottom=15, width=150),
        id="select_model_button",
    )
    dialog.select_model_button.aria_label = "Browse and select AI model"
    dialog.select_model_button.aria_description = (
        "Open a dialog to browse and select from available OpenRouter AI models. "
        "You can filter by free or paid models and search by name."
    )
    ai_box.add(dialog.select_model_button)

=======
>>>>>>> 9aa01c4c
    # Explanation Style
    ai_box.add(
        toga.Label(
            "Explanation Style:",
            style=Pack(margin_bottom=5),
        )
    )

    style_options = [
        "Brief (1-2 sentences)",
        "Standard (3-4 sentences)",
        "Detailed (full paragraph)",
    ]
    dialog.ai_style_display_to_value = {
        "Brief (1-2 sentences)": "brief",
        "Standard (3-4 sentences)": "standard",
        "Detailed (full paragraph)": "detailed",
    }
    dialog.ai_style_value_to_display = {
        value: key for key, value in dialog.ai_style_display_to_value.items()
    }

    dialog.ai_style_selection = toga.Selection(
        items=style_options,
        style=Pack(margin_bottom=15),
        id="ai_style_selection",
    )
    dialog.ai_style_selection.aria_label = "Explanation style"
    dialog.ai_style_selection.aria_description = (
        "Choose how detailed the AI explanations should be."
    )

    try:
        current_style = getattr(dialog.current_settings, "ai_explanation_style", "standard")
        display_value = dialog.ai_style_value_to_display.get(
            current_style, "Standard (3-4 sentences)"
        )
        dialog.ai_style_selection.value = display_value
    except Exception as exc:
        logger.warning("Failed to set AI style selection: %s", exc)
        dialog.ai_style_selection.value = "Standard (3-4 sentences)"

    ai_box.add(dialog.ai_style_selection)

    # Prompt Customization Section
    ai_box.add(
        toga.Label(
            "Prompt Customization:",
            style=Pack(margin_bottom=5, margin_top=15, font_weight="bold"),
        )
    )
    ai_box.add(
        toga.Label(
            "Customize how the AI generates explanations.",
            style=Pack(margin_bottom=10, font_size=9),
        )
    )

    # Custom System Prompt
    ai_box.add(
        toga.Label(
            "Custom System Prompt (optional):",
            style=Pack(margin_bottom=5),
        )
    )

    from accessiweather.ai_explainer import AIExplainer

    default_prompt = AIExplainer.get_default_system_prompt()
    current_custom_prompt = getattr(dialog.current_settings, "custom_system_prompt", None) or ""

    dialog.custom_system_prompt_input = toga.MultilineTextInput(
        value=current_custom_prompt,
        placeholder=f"Default: {default_prompt[:100]}...",
        style=Pack(margin_bottom=5, height=80, width=400),
        id="custom_system_prompt_input",
    )
    dialog.custom_system_prompt_input.aria_label = "Custom system prompt"
    dialog.custom_system_prompt_input.aria_description = (
        "Enter a custom system prompt to change the AI's personality and response style. "
        "Leave empty to use the default prompt."
    )
    ai_box.add(dialog.custom_system_prompt_input)

    # Reset System Prompt button
    dialog.reset_system_prompt_button = toga.Button(
        "Reset to Default",
        on_press=dialog._on_reset_system_prompt,
        style=Pack(margin_bottom=15, width=150),
        id="reset_system_prompt_button",
    )
    dialog.reset_system_prompt_button.aria_label = "Reset system prompt to default"
    dialog.reset_system_prompt_button.aria_description = (
        "Clear the custom system prompt and restore the default prompt."
    )
    ai_box.add(dialog.reset_system_prompt_button)

    # Custom Instructions
    ai_box.add(
        toga.Label(
            "Custom Instructions (optional):",
            style=Pack(margin_bottom=5),
        )
    )

    current_custom_instructions = (
        getattr(dialog.current_settings, "custom_instructions", None) or ""
    )

    dialog.custom_instructions_input = toga.MultilineTextInput(
        value=current_custom_instructions,
        placeholder="e.g., Focus on outdoor activities, Keep responses under 50 words",
        style=Pack(margin_bottom=5, height=60, width=400),
        id="custom_instructions_input",
    )
    dialog.custom_instructions_input.aria_label = "Custom instructions"
    dialog.custom_instructions_input.aria_description = (
        "Enter additional instructions to append to each AI request. "
        "These are added after the weather data."
    )
    ai_box.add(dialog.custom_instructions_input)

    # Reset Instructions button
    dialog.reset_instructions_button = toga.Button(
        "Reset Instructions",
        on_press=dialog._on_reset_instructions,
        style=Pack(margin_bottom=15, width=150),
        id="reset_instructions_button",
    )
    dialog.reset_instructions_button.aria_label = "Reset custom instructions"
    dialog.reset_instructions_button.aria_description = "Clear the custom instructions field."
    ai_box.add(dialog.reset_instructions_button)

    # Preview Prompt button
    dialog.preview_prompt_button = toga.Button(
        "Preview Prompt",
        on_press=dialog._on_preview_prompt,
        style=Pack(margin_bottom=15, width=150),
        id="preview_prompt_button",
    )
    dialog.preview_prompt_button.aria_label = "Preview AI prompt"
    dialog.preview_prompt_button.aria_description = (
        "Show a preview of the complete prompt that will be sent to the AI."
    )
    ai_box.add(dialog.preview_prompt_button)

    # Pricing info
    ai_box.add(
        toga.Label(
            "Cost Information:",
            style=Pack(margin_bottom=5, margin_top=10, font_weight="bold"),
        )
    )
    ai_box.add(
        toga.Label(
            "Free models: No cost, may have rate limits",
            style=Pack(margin_bottom=3, font_size=9),
        )
    )
    ai_box.add(
        toga.Label(
            "Paid models: ~$0.001 per explanation (varies by model)",
            style=Pack(margin_bottom=3, font_size=9),
        )
    )
    ai_box.add(
        toga.Label(
            "Visit openrouter.ai/docs for pricing details",
            style=Pack(margin_bottom=10, font_size=9),
        )
    )

    # Add the tab to the option container
    dialog.option_container.content.append("AI", ai_box)<|MERGE_RESOLUTION|>--- conflicted
+++ resolved
@@ -1202,19 +1202,6 @@
         )
     )
 
-<<<<<<< HEAD
-    # Model options:
-    # - "Default Free Model" uses a specific free model (Llama 3.3 70B)
-    # - "Auto Router (Paid)" uses openrouter/auto which picks the best paid model
-    # - "Specific Model" lets user pick any model from the browser
-    model_options = [
-        "Default Free Model (Llama 3.3 70B)",
-        "Auto Router (Paid)",
-    ]
-    dialog.ai_model_display_to_value = {
-        "Default Free Model (Llama 3.3 70B)": "auto:free",
-        "Auto Router (Paid)": "auto",
-=======
     model_options = [
         "Auto (Free)",
         "Auto (Paid - requires API key)",
@@ -1222,47 +1209,23 @@
     dialog.ai_model_display_to_value = {
         "Auto (Free)": "auto:free",
         "Auto (Paid - requires API key)": "auto",
->>>>>>> 9aa01c4c
     }
     dialog.ai_model_value_to_display = {
         value: key for key, value in dialog.ai_model_display_to_value.items()
     }
 
-<<<<<<< HEAD
-    # Check if current model is a specific model (not auto:free or auto)
-    current_model = getattr(dialog.current_settings, "ai_model_preference", "auto:free")
-    if current_model not in ("auto:free", "auto"):
-        # Add "Specific Model" option for custom model selection
-        model_options.append("Specific Model")
-        dialog.ai_model_display_to_value["Specific Model"] = current_model
-        dialog.ai_model_value_to_display[current_model] = "Specific Model"
-        dialog._selected_specific_model = current_model
-
-    dialog.ai_model_selection = toga.Selection(
-        items=model_options,
-        style=Pack(margin_bottom=5),
-=======
     dialog.ai_model_selection = toga.Selection(
         items=model_options,
         style=Pack(margin_bottom=15),
->>>>>>> 9aa01c4c
         id="ai_model_selection",
     )
     dialog.ai_model_selection.aria_label = "AI model preference"
     dialog.ai_model_selection.aria_description = (
-<<<<<<< HEAD
-        "Choose between the default free model, auto router for paid models, "
-        "or browse to select a specific model."
-    )
-
-    try:
-=======
         "Choose between free models (no API key needed) or paid models (requires API key)."
     )
 
     try:
         current_model = getattr(dialog.current_settings, "ai_model_preference", "auto:free")
->>>>>>> 9aa01c4c
         display_value = dialog.ai_model_value_to_display.get(current_model, "Auto (Free)")
         dialog.ai_model_selection.value = display_value
     except Exception as exc:
@@ -1271,36 +1234,6 @@
 
     ai_box.add(dialog.ai_model_selection)
 
-<<<<<<< HEAD
-    # Selected model display (shows specific model ID when selected)
-    model_display_row = toga.Box(style=Pack(direction=ROW, margin_bottom=5))
-
-    dialog.selected_model_label = toga.Label(
-        current_model if current_model not in ("auto:free", "auto") else "",
-        style=Pack(flex=1, font_size=9, padding_top=5),
-    )
-    dialog.selected_model_label.aria_label = "Currently selected model"
-    dialog.selected_model_label.aria_live = "polite"
-    model_display_row.add(dialog.selected_model_label)
-
-    ai_box.add(model_display_row)
-
-    # Select Model button
-    dialog.select_model_button = toga.Button(
-        "Browse Models...",
-        on_press=dialog._on_select_ai_model,
-        style=Pack(margin_bottom=15, width=150),
-        id="select_model_button",
-    )
-    dialog.select_model_button.aria_label = "Browse and select AI model"
-    dialog.select_model_button.aria_description = (
-        "Open a dialog to browse and select from available OpenRouter AI models. "
-        "You can filter by free or paid models and search by name."
-    )
-    ai_box.add(dialog.select_model_button)
-
-=======
->>>>>>> 9aa01c4c
     # Explanation Style
     ai_box.add(
         toga.Label(
