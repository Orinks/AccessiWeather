--- conflicted
+++ resolved
@@ -76,10 +76,7 @@
 TAB_ADVANCED = "Advanced"
 TAB_UPDATES = "Updates"
 
-<<<<<<< HEAD
-=======
 
->>>>>>> 9a4f4b6e
 # GitHub App configuration constants
 GITHUB_APP_ID_KEY = "github_app_id"
 GITHUB_APP_PRIVATE_KEY_KEY = "github_app_private_key"
