"""Constants and configuration values for AccessiWeather.

This module centralizes all settings keys, default values, and configuration
constants used throughout the application.
"""

from .utils.temperature_utils import TemperatureUnit

# General settings keys
UPDATE_INTERVAL_KEY = "update_interval_minutes"
ALERT_RADIUS_KEY = "alert_radius_miles"
PRECISE_LOCATION_ALERTS_KEY = "precise_location_alerts"
SHOW_NATIONWIDE_KEY = "show_nationwide_location"
AUTO_REFRESH_NATIONAL_KEY = "auto_refresh_national"

# Advanced settings keys
CACHE_ENABLED_KEY = "cache_enabled"
CACHE_TTL_KEY = "cache_ttl"

# System tray settings
MINIMIZE_ON_STARTUP_KEY = "minimize_on_startup"
MINIMIZE_TO_TRAY_KEY = "minimize_to_tray"

# Update settings keys
AUTO_UPDATE_CHECK_KEY = "auto_update_check_enabled"
UPDATE_CHECK_INTERVAL_KEY = "update_check_interval_hours"
UPDATE_CHANNEL_KEY = "update_channel"

# Update defaults
DEFAULT_AUTO_UPDATE_CHECK = True
DEFAULT_UPDATE_CHECK_INTERVAL = 24
DEFAULT_UPDATE_CHANNEL = "stable"

# Display settings keys
TASKBAR_ICON_TEXT_ENABLED_KEY = "taskbar_icon_text_enabled"
TASKBAR_ICON_TEXT_FORMAT_KEY = "taskbar_icon_text_format"
TASKBAR_ICON_DYNAMIC_ENABLED_KEY = "taskbar_icon_dynamic_enabled"
TEMPERATURE_UNIT_KEY = "temperature_unit"
DEFAULT_TEMPERATURE_UNIT = TemperatureUnit.FAHRENHEIT.value

# Data source constants
DATA_SOURCE_KEY = "data_source"
API_KEYS_SECTION = "api_keys"

# Valid data source values
DATA_SOURCE_NWS = "nws"
DATA_SOURCE_OPENMETEO = "openmeteo"
DATA_SOURCE_VISUALCROSSING = "visualcrossing"
DATA_SOURCE_AUTO = "auto"
VALID_DATA_SOURCES = [
    DATA_SOURCE_NWS,
    DATA_SOURCE_OPENMETEO,
    DATA_SOURCE_VISUALCROSSING,
    DATA_SOURCE_AUTO,
]

# Default values
DEFAULT_DATA_SOURCE = DATA_SOURCE_AUTO

# UI Configuration
DEFAULT_TASKBAR_FORMAT = "{temp} {condition}"

# Default values for intervals
UPDATE_INTERVAL = 15  # Default update interval in minutes

# Validation limits
MIN_UPDATE_INTERVAL = 1
MIN_ALERT_RADIUS = 1
MIN_CACHE_TTL = 60
MIN_UPDATE_CHECK_INTERVAL = 1
MAX_UPDATE_CHECK_INTERVAL = 168  # 1 week in hours

# Tab names for notebook
TAB_GENERAL = "General"
TAB_DISPLAY = "Display"
TAB_ADVANCED = "Advanced"
<<<<<<< HEAD
TAB_UPDATES = "Updates"
=======
TAB_UPDATES = "Updates"

# GitHub App configuration constants
GITHUB_APP_ID_KEY = "github_app_id"
GITHUB_APP_PRIVATE_KEY_KEY = "github_app_private_key"
GITHUB_APP_INSTALLATION_ID_KEY = "github_app_installation_id"
DEFAULT_GITHUB_APP_ID = ""
DEFAULT_GITHUB_APP_PRIVATE_KEY = ""
DEFAULT_GITHUB_APP_INSTALLATION_ID = ""
GITHUB_API_BASE_URL = "https://api.github.com"

# GitHub App validation constants
GITHUB_APP_MIN_ID_LENGTH = 1
GITHUB_APP_PRIVATE_KEY_HEADER = "-----BEGIN RSA PRIVATE KEY-----"
GITHUB_APP_PRIVATE_KEY_FOOTER = "-----END RSA PRIVATE KEY-----"
GITHUB_APP_PKCS8_PRIVATE_KEY_HEADER = "-----BEGIN PRIVATE KEY-----"
GITHUB_APP_PKCS8_PRIVATE_KEY_FOOTER = "-----END PRIVATE KEY-----"

# GitHub repository constants for community soundpack repository
COMMUNITY_REPO_OWNER = "orinks"
COMMUNITY_REPO_NAME = "accessiweather-soundpacks"
>>>>>>> ef5ab73a
<|MERGE_RESOLUTION|>--- conflicted
+++ resolved
@@ -74,10 +74,8 @@
 TAB_GENERAL = "General"
 TAB_DISPLAY = "Display"
 TAB_ADVANCED = "Advanced"
-<<<<<<< HEAD
 TAB_UPDATES = "Updates"
-=======
-TAB_UPDATES = "Updates"
+
 
 # GitHub App configuration constants
 GITHUB_APP_ID_KEY = "github_app_id"
@@ -97,5 +95,4 @@
 
 # GitHub repository constants for community soundpack repository
 COMMUNITY_REPO_OWNER = "orinks"
-COMMUNITY_REPO_NAME = "accessiweather-soundpacks"
->>>>>>> ef5ab73a
+COMMUNITY_REPO_NAME = "accessiweather-soundpacks"