"""
Open-Meteo API client for AccessiWeather.

This module provides a client for the Open-Meteo weather API, which offers
free weather data without requiring an API key.

LIMITATIONS:
- Open-Meteo does not provide weather alerts/warnings
- For international locations using Open-Meteo, no alert data will be available
- Only current conditions, forecasts, and historical data are supported
"""

import logging
import time
from typing import Any

import httpx

from .weather_client_parsers import weather_code_to_description

logger = logging.getLogger(__name__)


class OpenMeteoError(Exception):
    """Base exception for Open-Meteo API errors."""


class OpenMeteoApiError(OpenMeteoError):
    """Exception raised for Open-Meteo API errors."""


class OpenMeteoNetworkError(OpenMeteoError):
    """Exception raised for network-related errors."""


class OpenMeteoApiClient:
    """
    Client for the Open-Meteo weather API.

    Open-Meteo provides free weather data without requiring an API key.
    It supports current conditions, hourly forecasts, and daily forecasts.
    """

    BASE_URL = "https://api.open-meteo.com/v1"
    ARCHIVE_BASE_URL = "https://archive-api.open-meteo.com/v1"

    def __init__(
        self,
        user_agent: str = "AccessiWeather",
        timeout: float = 30.0,
        max_retries: int = 3,
        retry_delay: float = 1.0,
    ):
        """
        Initialize the Open-Meteo API client.

        Args:
        ----
            user_agent: User agent string for API requests
            timeout: Request timeout in seconds
            max_retries: Maximum number of retries for failed requests
            retry_delay: Delay between retries in seconds

        """
        self.user_agent = user_agent
        self.timeout = timeout
        self.max_retries = max_retries
        self.retry_delay = retry_delay

        # Create HTTP client
        self.client = httpx.Client(
            timeout=httpx.Timeout(timeout),
            headers={"User-Agent": user_agent},
            follow_redirects=True,
        )

    def __del__(self):
        """Clean up the HTTP client."""
        if hasattr(self, "client"):
            self.client.close()

    def _make_request(
        self, endpoint: str, params: dict[str, Any], use_archive: bool = False
    ) -> dict[str, Any]:
        """
        Make a request to the Open-Meteo API.

        Args:
        ----
            endpoint: API endpoint (e.g., "forecast", "archive")
            params: Query parameters
            use_archive: If True, use the archive API base URL for historical data

        Returns:
        -------
            JSON response as a dictionary

        Raises:
        ------
            OpenMeteoApiError: If the API returns an error
            OpenMeteoNetworkError: If there's a network error

        """
<<<<<<< HEAD
        # Use archive API base URL for archive endpoint
        if endpoint == "archive":
            url = f"https://archive-api.open-meteo.com/v1/{endpoint}"
        else:
            url = f"{self.BASE_URL}/{endpoint}"
=======
        base_url = self.ARCHIVE_BASE_URL if use_archive else self.BASE_URL
        url = f"{base_url}/{endpoint}"
>>>>>>> 92cb5827

        for attempt in range(self.max_retries + 1):
            try:
                logger.debug(f"Making request to {url} with params: {params}")
                response = self.client.get(url, params=params)

                # Check for HTTP errors
                if response.status_code == 400:
                    error_data = response.json() if response.content else {}
                    error_msg = error_data.get("reason", "Bad request")
                    raise OpenMeteoApiError(f"API error: {error_msg}")
                if response.status_code == 429:
                    raise OpenMeteoApiError("Rate limit exceeded")
                if response.status_code >= 500:
                    raise OpenMeteoApiError(f"Server error: {response.status_code}")

                response.raise_for_status()

                # Parse JSON response
                data: dict[str, Any] = response.json()
                logger.debug(f"Received response with keys: {list(data.keys())}")
                return data

            except httpx.TimeoutException as e:
                if attempt < self.max_retries:
                    logger.warning(
                        f"Request timeout, retrying in {self.retry_delay}s (attempt {attempt + 1})"
                    )
                    time.sleep(self.retry_delay)
                    continue
                raise OpenMeteoNetworkError(
                    f"Request timeout after {self.max_retries} retries: {str(e)}"
                ) from e

            except httpx.NetworkError as e:
                if attempt < self.max_retries:
                    logger.warning(
                        f"Network error, retrying in {self.retry_delay}s (attempt {attempt + 1})"
                    )
                    time.sleep(self.retry_delay)
                    continue
                raise OpenMeteoNetworkError(
                    f"Network error after {self.max_retries} retries: {str(e)}"
                ) from e

            except Exception as e:
                if isinstance(e, OpenMeteoApiError | OpenMeteoNetworkError):
                    raise
                raise OpenMeteoApiError(f"Unexpected error: {str(e)}") from e

        # This should never be reached due to the exception handling above
        raise OpenMeteoApiError("Request failed after all retries")

    def get_current_weather(
        self,
        latitude: float,
        longitude: float,
        temperature_unit: str = "fahrenheit",
        wind_speed_unit: str = "mph",
        precipitation_unit: str = "inch",
    ) -> dict[str, Any]:
        """
        Get current weather conditions for a location.

        Args:
        ----
            latitude: Latitude of the location
            longitude: Longitude of the location
            temperature_unit: Temperature unit ("celsius" or "fahrenheit")
            wind_speed_unit: Wind speed unit ("kmh", "ms", "mph", "kn")
            precipitation_unit: Precipitation unit ("mm" or "inch")

        Returns:
        -------
            Dictionary containing current weather data

        """
        params = {
            "latitude": latitude,
            "longitude": longitude,
            "current": [
                "temperature_2m",
                "relative_humidity_2m",
                "apparent_temperature",
                "is_day",
                "precipitation",
                "weather_code",
                "cloud_cover",
                "pressure_msl",
                "surface_pressure",
                "wind_speed_10m",
                "wind_direction_10m",
                "wind_gusts_10m",
                "uv_index",
            ],
            "daily": [
                "sunrise",
                "sunset",
                "uv_index_max",
            ],
            "temperature_unit": temperature_unit,
            "wind_speed_unit": wind_speed_unit,
            "precipitation_unit": precipitation_unit,
            "timezone": "auto",
            "forecast_days": 1,
        }

        return self._make_request("forecast", params)

    def get_forecast(
        self,
        latitude: float,
        longitude: float,
        days: int = 7,
        temperature_unit: str = "fahrenheit",
        wind_speed_unit: str = "mph",
        precipitation_unit: str = "inch",
    ) -> dict[str, Any]:
        """
        Get daily forecast for a location.

        Args:
        ----
            latitude: Latitude of the location
            longitude: Longitude of the location
            days: Number of forecast days (1-16)
            temperature_unit: Temperature unit ("celsius" or "fahrenheit")
            wind_speed_unit: Wind speed unit ("kmh", "ms", "mph", "kn")
            precipitation_unit: Precipitation unit ("mm" or "inch")

        Returns:
        -------
            Dictionary containing daily forecast data

        """
        params = {
            "latitude": latitude,
            "longitude": longitude,
            "daily": [
                "weather_code",
                "temperature_2m_max",
                "temperature_2m_min",
                "apparent_temperature_max",
                "apparent_temperature_min",
                "sunrise",
                "sunset",
                "precipitation_sum",
                "precipitation_probability_max",
                "wind_speed_10m_max",
                "wind_gusts_10m_max",
                "wind_direction_10m_dominant",
                "uv_index_max",
                "snowfall_sum",
            ],
            "temperature_unit": temperature_unit,
            "wind_speed_unit": wind_speed_unit,
            "precipitation_unit": precipitation_unit,
            "timezone": "auto",
            "forecast_days": min(days, 16),  # API supports max 16 days
        }

        return self._make_request("forecast", params)

    def get_hourly_forecast(
        self,
        latitude: float,
        longitude: float,
        hours: int = 48,
        temperature_unit: str = "fahrenheit",
        wind_speed_unit: str = "mph",
        precipitation_unit: str = "inch",
    ) -> dict[str, Any]:
        """
        Get hourly forecast for a location.

        Args:
        ----
            latitude: Latitude of the location
            longitude: Longitude of the location
            hours: Number of forecast hours (max 384 = 16 days)
            temperature_unit: Temperature unit ("celsius" or "fahrenheit")
            wind_speed_unit: Wind speed unit ("kmh", "ms", "mph", "kn")
            precipitation_unit: Precipitation unit ("mm" or "inch")

        Returns:
        -------
            Dictionary containing hourly forecast data

        """
        params = {
            "latitude": latitude,
            "longitude": longitude,
            "hourly": [
                "temperature_2m",
                "relative_humidity_2m",
                "apparent_temperature",
                "precipitation_probability",
                "precipitation",
                "weather_code",
                "pressure_msl",
                "surface_pressure",
                "cloud_cover",
                "wind_speed_10m",
                "wind_direction_10m",
                "wind_gusts_10m",
                "is_day",
                "snowfall",
                "uv_index",
            ],
            "temperature_unit": temperature_unit,
            "wind_speed_unit": wind_speed_unit,
            "precipitation_unit": precipitation_unit,
            "timezone": "auto",
            "forecast_hours": min(hours, 384),  # API supports max 384 hours
        }

        return self._make_request("forecast", params)

    @staticmethod
    def get_weather_description(weather_code: int | str) -> str:
        """
        Get weather description from Open-Meteo weather code.

        Args:
        ----
            weather_code: Open-Meteo weather code

        Returns:
        -------
            Human-readable weather description

        """
        description = weather_code_to_description(weather_code)
        if description is None:
            return "Unknown weather code: None"

        if description.startswith("Weather code "):
            suffix = description.split("Weather code ", 1)[1]
            return f"Unknown weather code: {suffix}"

        return description

    def close(self):
        """Close the HTTP client."""
        if hasattr(self, "client"):
            self.client.close()<|MERGE_RESOLUTION|>--- conflicted
+++ resolved
@@ -101,16 +101,8 @@
             OpenMeteoNetworkError: If there's a network error
 
         """
-<<<<<<< HEAD
-        # Use archive API base URL for archive endpoint
-        if endpoint == "archive":
-            url = f"https://archive-api.open-meteo.com/v1/{endpoint}"
-        else:
-            url = f"{self.BASE_URL}/{endpoint}"
-=======
         base_url = self.ARCHIVE_BASE_URL if use_archive else self.BASE_URL
         url = f"{base_url}/{endpoint}"
->>>>>>> 92cb5827
 
         for attempt in range(self.max_retries + 1):
             try:
