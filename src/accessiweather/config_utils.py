"""Configuration utilities for AccessiWeather

This module provides utilities for handling configuration paths and migration.
"""

import logging
import os
import platform
import sys
<<<<<<< HEAD
import logging
from typing import Optional
=======
from typing import Dict, Optional, Any

# Get logger
logger = logging.getLogger(__name__)


def is_portable_mode() -> bool:
    """Determine if the application is running in portable mode

    Portable mode is detected by checking if the executable is running from a
    non-standard location (not Program Files) and if the directory is writable.

    Returns:
        True if running in portable mode, False otherwise
    """
    # If running from source code, not portable
    if not getattr(sys, "frozen", False):
        return False

    # Get the directory of the executable
    if getattr(sys, "frozen", False):
        app_dir = os.path.dirname(sys.executable)
    else:
        app_dir = os.path.dirname(os.path.abspath(__file__))

    # Check if we're running from Program Files (standard installation)
    program_files = os.environ.get("PROGRAMFILES", "Program Files")
    program_files_x86 = os.environ.get("PROGRAMFILES(X86)", "Program Files (x86)")

    # If we're in Program Files, we're not portable
    if program_files in app_dir or program_files_x86 in app_dir:
        return False

    # Check if the directory is writable (portable installations should be)
    try:
        test_file = os.path.join(app_dir, ".write_test")
        with open(test_file, "w") as f:
            f.write("test")
        os.remove(test_file)
        return True
    except (IOError, PermissionError):
        # If we can't write to the directory, assume it's not portable
        return False
>>>>>>> 7b7f7022

# Get logger
logger = logging.getLogger(__name__)


def is_portable_mode() -> bool:
    """Determine if the application is running in portable mode

    Portable mode is detected by checking if the executable is running from a
    non-standard location (not Program Files) and if the directory is writable.

    Returns:
        True if running in portable mode, False otherwise
    """
    # If running from source code, not portable
    if not getattr(sys, 'frozen', False):
        return False

    # Get the directory of the executable
    if getattr(sys, 'frozen', False):
        app_dir = os.path.dirname(sys.executable)
    else:
        app_dir = os.path.dirname(os.path.abspath(__file__))

    # Check if we're running from Program Files (standard installation)
    program_files = os.environ.get('PROGRAMFILES', 'Program Files')
    program_files_x86 = os.environ.get('PROGRAMFILES(X86)', 'Program Files (x86)')

    # If we're in Program Files, we're not portable
    if program_files in app_dir or program_files_x86 in app_dir:
        return False

    # Check if the directory is writable (portable installations should be)
    try:
        test_file = os.path.join(app_dir, '.write_test')
        with open(test_file, 'w') as f:
            f.write('test')
        os.remove(test_file)
        return True
    except (IOError, PermissionError):
        # If we can't write to the directory, assume it's not portable
        return False


def get_config_dir(custom_dir: Optional[str] = None) -> str:
    """Get the configuration directory path

    Args:
        custom_dir: Custom directory path (optional)

    Returns:
        Path to the configuration directory
    """
    if custom_dir is not None:
        return custom_dir

    # Check if we're running in portable mode
    if is_portable_mode():
        # Get the directory of the executable
<<<<<<< HEAD
        if getattr(sys, 'frozen', False):
=======
        if getattr(sys, "frozen", False):
>>>>>>> 7b7f7022
            app_dir = os.path.dirname(sys.executable)
        else:
            app_dir = os.path.dirname(os.path.abspath(__file__))

        # Use a 'config' directory in the application directory
<<<<<<< HEAD
        config_dir = os.path.join(app_dir, 'config')
=======
        config_dir = os.path.join(app_dir, "config")
>>>>>>> 7b7f7022
        logger.info(f"Running in portable mode, using config directory: {config_dir}")
        return config_dir

    # Use %APPDATA% on Windows, ~/.accessiweather on other platforms
    if platform.system() == "Windows":
        # Use %APPDATA%\.accessiweather on Windows
        appdata = os.environ.get("APPDATA")
        if appdata:
            return os.path.join(appdata, ".accessiweather")

    # Default to ~/.accessiweather for all other cases
    return os.path.expanduser("~/.accessiweather")


def migrate_config(config: Dict[str, Any]) -> Dict[str, Any]:
    """Migrate configuration to the latest format

    This function removes obsolete settings and adds new default settings
    as needed when the configuration format changes.

    Args:
        config: Configuration dictionary to migrate

    Returns:
        Migrated configuration dictionary
    """
    # Make a copy of the config to avoid modifying the original
    migrated_config = config.copy()

    # Remove obsolete alert_update_interval if present
    if "settings" in migrated_config:
        settings = migrated_config["settings"]
        if "alert_update_interval" in settings:
            logger.info("Removing obsolete alert_update_interval setting")
            del settings["alert_update_interval"]

    return migrated_config<|MERGE_RESOLUTION|>--- conflicted
+++ resolved
@@ -7,11 +7,7 @@
 import os
 import platform
 import sys
-<<<<<<< HEAD
-import logging
-from typing import Optional
-=======
-from typing import Dict, Optional, Any
+from typing import Any, Dict, Optional
 
 # Get logger
 logger = logging.getLogger(__name__)
@@ -54,49 +50,6 @@
     except (IOError, PermissionError):
         # If we can't write to the directory, assume it's not portable
         return False
->>>>>>> 7b7f7022
-
-# Get logger
-logger = logging.getLogger(__name__)
-
-
-def is_portable_mode() -> bool:
-    """Determine if the application is running in portable mode
-
-    Portable mode is detected by checking if the executable is running from a
-    non-standard location (not Program Files) and if the directory is writable.
-
-    Returns:
-        True if running in portable mode, False otherwise
-    """
-    # If running from source code, not portable
-    if not getattr(sys, 'frozen', False):
-        return False
-
-    # Get the directory of the executable
-    if getattr(sys, 'frozen', False):
-        app_dir = os.path.dirname(sys.executable)
-    else:
-        app_dir = os.path.dirname(os.path.abspath(__file__))
-
-    # Check if we're running from Program Files (standard installation)
-    program_files = os.environ.get('PROGRAMFILES', 'Program Files')
-    program_files_x86 = os.environ.get('PROGRAMFILES(X86)', 'Program Files (x86)')
-
-    # If we're in Program Files, we're not portable
-    if program_files in app_dir or program_files_x86 in app_dir:
-        return False
-
-    # Check if the directory is writable (portable installations should be)
-    try:
-        test_file = os.path.join(app_dir, '.write_test')
-        with open(test_file, 'w') as f:
-            f.write('test')
-        os.remove(test_file)
-        return True
-    except (IOError, PermissionError):
-        # If we can't write to the directory, assume it's not portable
-        return False
 
 
 def get_config_dir(custom_dir: Optional[str] = None) -> str:
@@ -114,21 +67,13 @@
     # Check if we're running in portable mode
     if is_portable_mode():
         # Get the directory of the executable
-<<<<<<< HEAD
-        if getattr(sys, 'frozen', False):
-=======
         if getattr(sys, "frozen", False):
->>>>>>> 7b7f7022
             app_dir = os.path.dirname(sys.executable)
         else:
             app_dir = os.path.dirname(os.path.abspath(__file__))
 
         # Use a 'config' directory in the application directory
-<<<<<<< HEAD
-        config_dir = os.path.join(app_dir, 'config')
-=======
         config_dir = os.path.join(app_dir, "config")
->>>>>>> 7b7f7022
         logger.info(f"Running in portable mode, using config directory: {config_dir}")
         return config_dir
 
