"""Open-Meteo API client methods for fetching and parsing weather data from the Open-Meteo service."""

from __future__ import annotations

import asyncio
import inspect
import logging
from datetime import datetime
from typing import Any

import httpx

from .models import (
    CurrentConditions,
    Forecast,
    ForecastPeriod,
    HourlyForecast,
    HourlyForecastPeriod,
    Location,
)
from .utils.temperature_utils import TemperatureUnit, calculate_dewpoint
from .weather_client_parsers import (
    convert_f_to_c,
    convert_wind_speed_to_mph_and_kph,
    degrees_to_cardinal,
    format_date_name,
    normalize_pressure,
    normalize_temperature,
    weather_code_to_description,
)

logger = logging.getLogger(__name__)


async def _client_get(
    client: httpx.AsyncClient,
    url: str,
    *,
    params: dict[str, Any] | None = None,
) -> httpx.Response:
    """Call AsyncClient.get allowing for mocked synchronous responses in tests."""
    response = client.get(url, params=params)
    if inspect.isawaitable(response):
        return await response
    return response


async def get_openmeteo_all_data_parallel(
    location: Location,
    openmeteo_base_url: str,
    timeout: float,
    client: httpx.AsyncClient,
) -> tuple[CurrentConditions | None, Forecast | None, HourlyForecast | None]:
    """
    Fetch all Open-Meteo data in parallel.

    Returns: (current, forecast, hourly_forecast)
    """
    try:
        # Fetch all data in parallel
        current_task = asyncio.create_task(
            get_openmeteo_current_conditions(location, openmeteo_base_url, timeout, client)
        )
        forecast_task = asyncio.create_task(
            get_openmeteo_forecast(location, openmeteo_base_url, timeout, client)
        )
        hourly_task = asyncio.create_task(
            get_openmeteo_hourly_forecast(location, openmeteo_base_url, timeout, client)
        )

        # Gather all results
        current = await current_task
        forecast = await forecast_task
        hourly_forecast = await hourly_task

        return current, forecast, hourly_forecast

    except Exception as exc:  # noqa: BLE001
        logger.error(f"Failed to get Open-Meteo data in parallel: {exc}")
        return None, None, None


async def get_openmeteo_current_conditions(
    location: Location,
    openmeteo_base_url: str,
    timeout: float,
    client: httpx.AsyncClient | None = None,
) -> CurrentConditions | None:
    """Fetch current conditions from the Open-Meteo API."""
    try:
        url = f"{openmeteo_base_url}/forecast"
        params = {
            "latitude": location.latitude,
            "longitude": location.longitude,
<<<<<<< HEAD
            "current": "temperature_2m,relative_humidity_2m,apparent_temperature,weather_code,wind_speed_10m,wind_direction_10m,pressure_msl",
=======
            "current": (
                "temperature_2m,relative_humidity_2m,apparent_temperature,"
                "weather_code,wind_speed_10m,wind_direction_10m,pressure_msl"
            ),
>>>>>>> 06604665
            "daily": "sunrise,sunset",
            "temperature_unit": "fahrenheit",
            "wind_speed_unit": "mph",
            "precipitation_unit": "inch",
            "timezone": "auto",
            "forecast_days": 1,
        }

        # Use provided client or create a new one
        if client is not None:
            response = await _client_get(client, url, params=params)
            response.raise_for_status()
            data = response.json()

            current = parse_openmeteo_current_conditions(data)
            if isinstance(current.wind_direction, (int, float)):
                current.wind_direction = degrees_to_cardinal(current.wind_direction)
            return current
        async with httpx.AsyncClient(timeout=timeout, follow_redirects=True) as new_client:
            response = await new_client.get(url, params=params)
            response.raise_for_status()
            data = response.json()

            current = parse_openmeteo_current_conditions(data)
            if isinstance(current.wind_direction, (int, float)):
                current.wind_direction = degrees_to_cardinal(current.wind_direction)
            return current

    except Exception as exc:  # noqa: BLE001
        logger.error(f"Failed to get OpenMeteo current conditions: {exc}")
        return None


async def get_openmeteo_forecast(
    location: Location,
    openmeteo_base_url: str,
    timeout: float,
    client: httpx.AsyncClient | None = None,
) -> Forecast | None:
    """Fetch daily forecast from the Open-Meteo API."""
    try:
        url = f"{openmeteo_base_url}/forecast"
        params = {
            "latitude": location.latitude,
            "longitude": location.longitude,
            "daily": (
                "temperature_2m_max,temperature_2m_min,weather_code,"
                "wind_speed_10m_max,wind_direction_10m_dominant"
            ),
            "temperature_unit": "fahrenheit",
            "wind_speed_unit": "mph",
            "timezone": "auto",
            "forecast_days": 7,
        }

        # Use provided client or create a new one
        if client is not None:
            response = await _client_get(client, url, params=params)
            response.raise_for_status()
            data = response.json()
            return parse_openmeteo_forecast(data)
        async with httpx.AsyncClient(timeout=timeout, follow_redirects=True) as new_client:
            response = await new_client.get(url, params=params)
            response.raise_for_status()
            data = response.json()
            return parse_openmeteo_forecast(data)

    except Exception as exc:  # noqa: BLE001
        logger.error(f"Failed to get OpenMeteo forecast: {exc}")
        return None


async def get_openmeteo_hourly_forecast(
    location: Location,
    openmeteo_base_url: str,
    timeout: float,
    client: httpx.AsyncClient | None = None,
) -> HourlyForecast | None:
    """Fetch hourly forecast from the Open-Meteo API."""
    try:
        url = f"{openmeteo_base_url}/forecast"
        params = {
            "latitude": location.latitude,
            "longitude": location.longitude,
            "hourly": "temperature_2m,weather_code,wind_speed_10m,wind_direction_10m,pressure_msl",
            "temperature_unit": "fahrenheit",
            "wind_speed_unit": "mph",
            "timezone": "auto",
            "forecast_days": 2,
        }

        # Use provided client or create a new one
        if client is not None:
            response = await _client_get(client, url, params=params)
            response.raise_for_status()
            data = response.json()
            return parse_openmeteo_hourly_forecast(data)
        async with httpx.AsyncClient(timeout=timeout, follow_redirects=True) as new_client:
            response = await new_client.get(url, params=params)
            response.raise_for_status()
            data = response.json()
            return parse_openmeteo_hourly_forecast(data)

    except Exception as exc:  # noqa: BLE001
        logger.error(f"Failed to get OpenMeteo hourly forecast: {exc}")
        return None


def parse_openmeteo_current_conditions(data: dict) -> CurrentConditions:
    """Parse Open-Meteo current condition payload into a CurrentConditions model."""
    current = data.get("current", {})
    units = data.get("current_units", {})
    daily = data.get("daily", {})

    temp_f, temp_c = normalize_temperature(
        current.get("temperature_2m"), units.get("temperature_2m")
    )

    humidity = current.get("relative_humidity_2m")
    humidity = round(humidity) if humidity is not None else None

    dewpoint_f = None
    dewpoint_c = None
    if temp_f is not None and humidity is not None:
        dewpoint_f = calculate_dewpoint(temp_f, humidity, unit=TemperatureUnit.FAHRENHEIT)
        if dewpoint_f is not None:
            dewpoint_c = convert_f_to_c(dewpoint_f)

    wind_speed_mph, wind_speed_kph = convert_wind_speed_to_mph_and_kph(
        current.get("wind_speed_10m"), units.get("wind_speed_10m")
    )

    pressure_in, pressure_mb = normalize_pressure(
        current.get("pressure_msl"), units.get("pressure_msl")
    )

    feels_like_f, feels_like_c = normalize_temperature(
        current.get("apparent_temperature"), units.get("apparent_temperature")
    )

    timestamp = current.get("time")
    last_updated = None
    if timestamp:
        try:
            last_updated = datetime.fromisoformat(timestamp)
        except ValueError:
            logger.debug(f"Failed to parse OpenMeteo timestamp: {timestamp}")

    # Parse sunrise and sunset times from daily data (today's values)
    sunrise_time = None
    sunset_time = None
    if daily:
        sunrise_list = daily.get("sunrise", [])
        sunset_list = daily.get("sunset", [])
        if sunrise_list and len(sunrise_list) > 0:
            try:
                sunrise_time = datetime.fromisoformat(sunrise_list[0])
            except (ValueError, TypeError):
                logger.debug(f"Failed to parse sunrise time: {sunrise_list[0]}")
        if sunset_list and len(sunset_list) > 0:
            try:
                sunset_time = datetime.fromisoformat(sunset_list[0])
            except (ValueError, TypeError):
                logger.debug(f"Failed to parse sunset time: {sunset_list[0]}")

    return CurrentConditions(
        temperature_f=temp_f,
        temperature_c=temp_c,
        condition=weather_code_to_description(current.get("weather_code")),
        humidity=humidity,
        dewpoint_f=dewpoint_f,
        dewpoint_c=dewpoint_c,
        wind_speed_mph=wind_speed_mph,
        wind_speed_kph=wind_speed_kph,
        wind_direction=current.get("wind_direction_10m"),
        pressure_in=pressure_in,
        pressure_mb=pressure_mb,
        feels_like_f=feels_like_f,
        feels_like_c=feels_like_c,
        sunrise_time=sunrise_time,
        sunset_time=sunset_time,
        last_updated=last_updated or datetime.now(),
    )


def parse_openmeteo_forecast(data: dict) -> Forecast:
    """Parse Open-Meteo daily forecast payload into a Forecast model."""
    daily = data.get("daily", {})
    periods = []

    dates = daily.get("time", [])
    max_temps = daily.get("temperature_2m_max", [])
    weather_codes = daily.get("weather_code", [])

    for i, date in enumerate(dates):
        if i < len(max_temps) and i < len(weather_codes):
            period = ForecastPeriod(
                name=format_date_name(date, i),
                temperature=max_temps[i],
                temperature_unit="F",
                short_forecast=weather_code_to_description(weather_codes[i]),
            )
            periods.append(period)

    return Forecast(periods=periods, generated_at=datetime.now())


def parse_openmeteo_hourly_forecast(data: dict) -> HourlyForecast:
    """Parse Open-Meteo hourly forecast payload into an HourlyForecast model."""
    periods: list[HourlyForecastPeriod] = []
    hourly = data.get("hourly", {})

    times = hourly.get("time", [])
    temperatures = hourly.get("temperature_2m", [])
    weather_codes = hourly.get("weather_code", [])
    wind_speeds = hourly.get("wind_speed_10m", [])
    wind_directions = hourly.get("wind_direction_10m", [])
    pressures = hourly.get("pressure_msl", [])

    for i, time_str in enumerate(times):
        start_time = None
        if time_str:
            try:
                start_time = datetime.fromisoformat(time_str)
            except ValueError:
                logger.warning(f"Failed to parse OpenMeteo time: {time_str}")
                start_time = datetime.now()

        temperature = temperatures[i] if i < len(temperatures) else None
        weather_code = weather_codes[i] if i < len(weather_codes) else None
        wind_speed = wind_speeds[i] if i < len(wind_speeds) else None
        wind_direction = wind_directions[i] if i < len(wind_directions) else None
        pressure_mb = pressures[i] if i < len(pressures) else None
        pressure_in = pressure_mb * 0.0295299830714 if pressure_mb is not None else None

        period = HourlyForecastPeriod(
            start_time=start_time or datetime.now(),
            temperature=temperature,
            temperature_unit="F",
            short_forecast=weather_code_to_description(weather_code),
            wind_speed=f"{wind_speed} mph" if wind_speed is not None else None,
            wind_direction=degrees_to_cardinal(wind_direction),
            pressure_mb=pressure_mb,
            pressure_in=pressure_in,
        )
        periods.append(period)

    return HourlyForecast(periods=periods, generated_at=datetime.now())<|MERGE_RESOLUTION|>--- conflicted
+++ resolved
@@ -92,14 +92,10 @@
         params = {
             "latitude": location.latitude,
             "longitude": location.longitude,
-<<<<<<< HEAD
-            "current": "temperature_2m,relative_humidity_2m,apparent_temperature,weather_code,wind_speed_10m,wind_direction_10m,pressure_msl",
-=======
             "current": (
                 "temperature_2m,relative_humidity_2m,apparent_temperature,"
                 "weather_code,wind_speed_10m,wind_direction_10m,pressure_msl"
             ),
->>>>>>> 06604665
             "daily": "sunrise,sunset",
             "temperature_unit": "fahrenheit",
             "wind_speed_unit": "mph",
