"""Location handling for AccessiWeather

This module handles location storage and retrieval.
"""

import json
import logging
import os
from typing import Dict, List, Optional, Tuple

from accessiweather.config_utils import get_config_dir

logger = logging.getLogger(__name__)

# Constants
NATIONWIDE_LOCATION_NAME = "Nationwide"
# Center of the contiguous US (approximate)
NATIONWIDE_LAT = 39.8283
NATIONWIDE_LON = -98.5795


class LocationManager:
    """Manager for handling saved locations"""

    def __init__(self, config_dir: Optional[str] = None):
        """Initialize the location manager

        Args:
            config_dir: Directory for config files, defaults to user's home directory
        """
        self.config_dir = get_config_dir(config_dir)

        self.locations_file = os.path.join(self.config_dir, "locations.json")
        self.current_location: Optional[str] = None
        self.saved_locations: Dict[str, Dict[str, float]] = {}

        # Ensure config directory exists
        os.makedirs(self.config_dir, exist_ok=True)

        # Load saved locations
        self._load_locations()

        # Ensure Nationwide location exists
        self._ensure_nationwide_location()

    def _load_locations(self) -> None:
        """Load saved locations from file"""
        try:
            if os.path.exists(self.locations_file):
                with open(self.locations_file, "r") as f:
                    data = json.load(f)
                    self.saved_locations = data.get("locations", {})

                    # Set current location if available
                    current = data.get("current")
                    if current and current in self.saved_locations:
                        self.current_location = current
        except Exception as e:
            logger.error(f"Failed to load locations: {str(e)}")
            self.saved_locations = {}
            self.current_location = None

    def _save_locations(self) -> None:
        """Save locations to file"""
        try:
            data = {"locations": self.saved_locations, "current": self.current_location}

            with open(self.locations_file, "w") as f:
                json.dump(data, f, indent=2)
        except Exception as e:
            logger.error(f"Failed to save locations: {str(e)}")

    def add_location(self, name: str, lat: float, lon: float) -> None:
        """Add a new location. Cannot overwrite Nationwide location.

        Args:
            name: Location name
            lat: Latitude
            lon: Longitude
        """
        if name == NATIONWIDE_LOCATION_NAME:
            # Do not allow overwriting Nationwide location
            return
        self.saved_locations[name] = {"lat": lat, "lon": lon}

        # If this is the first location (besides Nationwide), make it current
        if self.current_location is None or self.current_location == NATIONWIDE_LOCATION_NAME:
            self.current_location = name

        self._ensure_nationwide_location()
        self._save_locations()

    def remove_location(self, name: str) -> bool:
        """Remove a location. Cannot remove Nationwide location.

        Args:
            name: Location name to remove

        Returns:
            True if location was removed, False otherwise
        """
        # Prevent removing the Nationwide location
        if name == NATIONWIDE_LOCATION_NAME:
            logger.warning(f"Cannot remove the {NATIONWIDE_LOCATION_NAME} location")
            return False

        if name in self.saved_locations:
            del self.saved_locations[name]

            # If we removed the current location, update it
            if self.current_location == name:
<<<<<<< HEAD
                # Pick a non-Nationwide location if possible
                non_nationwide = [loc for loc in self.saved_locations if loc != NATIONWIDE_LOCATION_NAME]
                if non_nationwide:
                    self.current_location = non_nationwide[0]
                elif NATIONWIDE_LOCATION_NAME in self.saved_locations:
                    self.current_location = NATIONWIDE_LOCATION_NAME
                else:
                    self.current_location = None
=======
                # Try to set to another non-Nationwide location first
                non_nationwide = [loc for loc in self.saved_locations
                                 if loc != NATIONWIDE_LOCATION_NAME]
                if non_nationwide:
                    self.current_location = non_nationwide[0]
                else:
                    self.current_location = NATIONWIDE_LOCATION_NAME
>>>>>>> 3db59954

            self._ensure_nationwide_location()
            self._save_locations()
            return True

        return False

    def set_current_location(self, name: str) -> bool:
        """Set the current location

        Args:
            name: Location name

        Returns:
            True if successful, False if location doesn't exist
        """
        if name in self.saved_locations:
            self.current_location = name
            self._save_locations()
            return True

        return False

    def get_current_location(self) -> Optional[Tuple[str, float, float]]:
        """Get the current location

        Returns:
            Tuple of (name, lat, lon) if current location exists, None otherwise
        """
        if self.current_location and self.current_location in self.saved_locations:
            loc = self.saved_locations[self.current_location]
            return (self.current_location, loc["lat"], loc["lon"])

        return None

    def get_current_location_name(self) -> Optional[str]:
        """Get the name of the current location

        Returns:
            Name of current location if it exists, None otherwise
        """
        return self.current_location if self.current_location in self.saved_locations else None

    def get_all_locations(self) -> List[str]:
        """Get all saved location names

        Returns:
            List of location names
        """
        return list(self.saved_locations.keys())

    def set_locations(
        self, locations: Dict[str, Dict[str, float]], current: Optional[str] = None
    ) -> None:
        """Set all locations and optionally the current location. Nationwide is always present.

        This is used when initializing from saved config or in tests.

        Args:
            locations: Dictionary of location names to coordinate dictionaries
            current: Current location name (must be in locations dict)
        """
        # Never allow setting locations without Nationwide
        new_locations = dict(locations)
        new_locations[NATIONWIDE_LOCATION_NAME] = {
            "lat": NATIONWIDE_LAT,
            "lon": NATIONWIDE_LON
        }
        self.saved_locations = new_locations

        if current and current in self.saved_locations:
            self.current_location = current
        elif self.saved_locations and not self.current_location:
            # If no current location set but we have locations, set the first non-Nationwide
            non_nationwide = [loc for loc in self.saved_locations if loc != NATIONWIDE_LOCATION_NAME]
            if non_nationwide:
                self.current_location = non_nationwide[0]
            else:
                self.current_location = NATIONWIDE_LOCATION_NAME

        self._ensure_nationwide_location()
        self._save_locations()

    def _ensure_nationwide_location(self) -> None:
        """Ensure the Nationwide location exists in saved locations"""
        if NATIONWIDE_LOCATION_NAME not in self.saved_locations:
            logger.info(f"Adding {NATIONWIDE_LOCATION_NAME} location")
            self.saved_locations[NATIONWIDE_LOCATION_NAME] = {
                "lat": NATIONWIDE_LAT,
                "lon": NATIONWIDE_LON
            }
        # Never remove or overwrite Nationwide; do not save yet (callers will save)

    def is_nationwide_location(self, name: str) -> bool:
        """Check if a location is the Nationwide location

        Args:
            name: Location name to check

        Returns:
            True if the location is the Nationwide location, False otherwise
        """
        return name == NATIONWIDE_LOCATION_NAME<|MERGE_RESOLUTION|>--- conflicted
+++ resolved
@@ -109,16 +109,6 @@
 
             # If we removed the current location, update it
             if self.current_location == name:
-<<<<<<< HEAD
-                # Pick a non-Nationwide location if possible
-                non_nationwide = [loc for loc in self.saved_locations if loc != NATIONWIDE_LOCATION_NAME]
-                if non_nationwide:
-                    self.current_location = non_nationwide[0]
-                elif NATIONWIDE_LOCATION_NAME in self.saved_locations:
-                    self.current_location = NATIONWIDE_LOCATION_NAME
-                else:
-                    self.current_location = None
-=======
                 # Try to set to another non-Nationwide location first
                 non_nationwide = [loc for loc in self.saved_locations
                                  if loc != NATIONWIDE_LOCATION_NAME]
@@ -126,7 +116,6 @@
                     self.current_location = non_nationwide[0]
                 else:
                     self.current_location = NATIONWIDE_LOCATION_NAME
->>>>>>> 3db59954
 
             self._ensure_nationwide_location()
             self._save_locations()
