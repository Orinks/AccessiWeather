--- conflicted
+++ resolved
@@ -119,10 +119,6 @@
         self.Bind(wx.EVT_ICONIZE, self.OnMinimize)
 
         # Log the update interval from config
-<<<<<<< HEAD
-        from .settings_dialog import UPDATE_INTERVAL_KEY
-=======
->>>>>>> d4ec317c
         update_interval = self.config.get("settings", {}).get(UPDATE_INTERVAL_KEY, 30)
         logger.debug(f"Starting timer with update interval: {update_interval} minutes")
 
