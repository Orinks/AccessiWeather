"""Custom App class for AccessiWeather

This module provides a custom App class that inherits from wx.App and
overrides the OnExit method to perform cleanup operations.
"""

import logging
import wx

<<<<<<< HEAD
from accessiweather.config_utils import get_config_dir
from accessiweather.logging_config import setup_logging
from accessiweather.utils.thread_manager import stop_all_threads
=======
from accessiweather.logging_config import setup_logging
from accessiweather.utils.thread_manager import ThreadManager

>>>>>>> 0e84c069
from .weather_app import WeatherApp

# Setup logging
setup_logging()

logger = logging.getLogger(__name__)


class AccessiWeatherApp(wx.App):
    """Custom App class for AccessiWeather"""

    def __init__(self, redirect=False, filename=None, useBestVisual=False, clearSigInt=True):
        """Initialize the application

        Args:
            redirect: Whether to redirect stdout/stderr to a window
            filename: If redirect is True, redirect to this file
            useBestVisual: Whether to use the best visual on systems that support it
            clearSigInt: Whether to catch SIGINT or not
        """
        super().__init__(redirect, filename, useBestVisual, clearSigInt)
        self.frame = None  # Will store a reference to the main frame
        logger.debug("AccessiWeatherApp initialized")

    def OnInit(self):
        """Called when the application is initialized

        Returns:
            True to continue processing, False to exit
        """
        logger.debug("AccessiWeatherApp.OnInit called")
        return super().OnInit()

    def OnExit(self):
        """Clean up resources when the application exits."""
<<<<<<< HEAD
        import time
        exit_start_time = time.time()
        logging.info("[EXIT OPTIMIZATION] Application exiting. Starting cleanup process...")
        
        # --- Save Configuration ---
        config_start_time = time.time()
        config_save_thread = None
        top_window = self.GetTopWindow()
        if isinstance(top_window, WeatherApp):
            try:
                # Try to save config asynchronously if the method exists
                if hasattr(top_window, "_save_config_async"):
                    logging.debug("[EXIT OPTIMIZATION] Using asynchronous config save...")
                    config_save_thread = top_window._save_config_async()
                else:
                    # Fall back to synchronous save
                    logging.debug("[EXIT OPTIMIZATION] Asynchronous save not available, using synchronous save...")
                    top_window._save_config(show_errors=False)
                    
                config_time = time.time() - config_start_time
                logging.debug(f"[EXIT OPTIMIZATION] Configuration save initiated in {config_time:.3f}s")
            except Exception as e:
                config_time = time.time() - config_start_time
                logging.error(f"[EXIT OPTIMIZATION] Error saving configuration after {config_time:.3f}s: {e}", exc_info=True)
        else:
            logging.warning("Could not find WeatherApp window to save configuration.")
        # --- End Save Configuration ---
        
        # --- Stop All Threads ---
        threads_start_time = time.time()
        logging.debug("[EXIT OPTIMIZATION] Stopping all registered threads...")
        
        # Use a much shorter timeout for faster exit
        remaining_threads = stop_all_threads(timeout=0.02)
        
        threads_time = time.time() - threads_start_time
        if remaining_threads:
            logging.warning(f"[EXIT OPTIMIZATION] Thread cleanup took {threads_time:.3f}s. {len(remaining_threads)} threads did not exit cleanly: {remaining_threads}")
        else:
            logging.debug(f"[EXIT OPTIMIZATION] Thread cleanup completed in {threads_time:.3f}s. All threads stopped successfully.")
        # --- End Stop All Threads ---

        # --- Wait for Config Save (if async) ---
        if config_save_thread and config_save_thread.is_alive():
            wait_start = time.time()
            logging.debug("[EXIT OPTIMIZATION] Waiting for async config save to complete...")
            # Very short timeout since we don't want to block exit for too long
            # Reduced timeout for config save thread
            config_save_thread.join(0.05)
            wait_time = time.time() - wait_start
            if config_save_thread.is_alive():
                logging.warning(f"[EXIT OPTIMIZATION] Config save thread still running after {wait_time:.3f}s wait, continuing with exit anyway")
            else:
                logging.debug(f"[EXIT OPTIMIZATION] Config save thread completed in {wait_time:.3f}s")
        # --- End Wait for Config Save ---

        # --- Process any pending events ---
        wx_start = time.time()
        try:
            # Process any remaining events to avoid error messages during exit
            self.ProcessPendingEvents()
            wx_time = time.time() - wx_start
            logging.debug(f"[EXIT OPTIMIZATION] Final event processing completed in {wx_time:.3f}s")
        except Exception as e:
            wx_time = time.time() - wx_start
            logging.error(f"[EXIT OPTIMIZATION] Error in final event processing after {wx_time:.3f}s: {e}")
        # --- End Process Events ---

        # Allow the default exit procedure to continue
        total_time = time.time() - exit_start_time
        logging.info(f"[EXIT OPTIMIZATION] Cleanup completed in {total_time:.3f}s. Proceeding with default exit.")
        return super().OnExit() # Ensure the base class method is called
=======
        try:
            logging.info("Application exit initiated")

            # Save any pending configuration changes
            top_window = self.GetTopWindow()
            if isinstance(top_window, WeatherApp) and hasattr(top_window, "_save_config"):
                try:
                    logging.debug("Saving configuration before thread termination")
                    top_window._save_config(show_errors=False)
                except Exception as e:
                    logging.error(f"Error saving configuration: {e}")

            # Stop all background threads
            logging.debug("Stopping all background threads")
            ThreadManager.instance().stop_all_threads(timeout=3.0)  # 3 second timeout

            # Process any remaining events
            try:
                self.ProcessPendingEvents()
            except Exception as e:
                logging.error(f"Error processing pending events: {e}")

            logging.info("Application exit complete")
            return super().OnExit()
        except Exception as e:
            logging.error(f"Error during application exit: {e}")
            return super().OnExit()
>>>>>>> 0e84c069
<|MERGE_RESOLUTION|>--- conflicted
+++ resolved
@@ -5,17 +5,12 @@
 """
 
 import logging
+
 import wx
 
-<<<<<<< HEAD
-from accessiweather.config_utils import get_config_dir
-from accessiweather.logging_config import setup_logging
-from accessiweather.utils.thread_manager import stop_all_threads
-=======
 from accessiweather.logging_config import setup_logging
 from accessiweather.utils.thread_manager import ThreadManager
 
->>>>>>> 0e84c069
 from .weather_app import WeatherApp
 
 # Setup logging
@@ -51,80 +46,6 @@
 
     def OnExit(self):
         """Clean up resources when the application exits."""
-<<<<<<< HEAD
-        import time
-        exit_start_time = time.time()
-        logging.info("[EXIT OPTIMIZATION] Application exiting. Starting cleanup process...")
-        
-        # --- Save Configuration ---
-        config_start_time = time.time()
-        config_save_thread = None
-        top_window = self.GetTopWindow()
-        if isinstance(top_window, WeatherApp):
-            try:
-                # Try to save config asynchronously if the method exists
-                if hasattr(top_window, "_save_config_async"):
-                    logging.debug("[EXIT OPTIMIZATION] Using asynchronous config save...")
-                    config_save_thread = top_window._save_config_async()
-                else:
-                    # Fall back to synchronous save
-                    logging.debug("[EXIT OPTIMIZATION] Asynchronous save not available, using synchronous save...")
-                    top_window._save_config(show_errors=False)
-                    
-                config_time = time.time() - config_start_time
-                logging.debug(f"[EXIT OPTIMIZATION] Configuration save initiated in {config_time:.3f}s")
-            except Exception as e:
-                config_time = time.time() - config_start_time
-                logging.error(f"[EXIT OPTIMIZATION] Error saving configuration after {config_time:.3f}s: {e}", exc_info=True)
-        else:
-            logging.warning("Could not find WeatherApp window to save configuration.")
-        # --- End Save Configuration ---
-        
-        # --- Stop All Threads ---
-        threads_start_time = time.time()
-        logging.debug("[EXIT OPTIMIZATION] Stopping all registered threads...")
-        
-        # Use a much shorter timeout for faster exit
-        remaining_threads = stop_all_threads(timeout=0.02)
-        
-        threads_time = time.time() - threads_start_time
-        if remaining_threads:
-            logging.warning(f"[EXIT OPTIMIZATION] Thread cleanup took {threads_time:.3f}s. {len(remaining_threads)} threads did not exit cleanly: {remaining_threads}")
-        else:
-            logging.debug(f"[EXIT OPTIMIZATION] Thread cleanup completed in {threads_time:.3f}s. All threads stopped successfully.")
-        # --- End Stop All Threads ---
-
-        # --- Wait for Config Save (if async) ---
-        if config_save_thread and config_save_thread.is_alive():
-            wait_start = time.time()
-            logging.debug("[EXIT OPTIMIZATION] Waiting for async config save to complete...")
-            # Very short timeout since we don't want to block exit for too long
-            # Reduced timeout for config save thread
-            config_save_thread.join(0.05)
-            wait_time = time.time() - wait_start
-            if config_save_thread.is_alive():
-                logging.warning(f"[EXIT OPTIMIZATION] Config save thread still running after {wait_time:.3f}s wait, continuing with exit anyway")
-            else:
-                logging.debug(f"[EXIT OPTIMIZATION] Config save thread completed in {wait_time:.3f}s")
-        # --- End Wait for Config Save ---
-
-        # --- Process any pending events ---
-        wx_start = time.time()
-        try:
-            # Process any remaining events to avoid error messages during exit
-            self.ProcessPendingEvents()
-            wx_time = time.time() - wx_start
-            logging.debug(f"[EXIT OPTIMIZATION] Final event processing completed in {wx_time:.3f}s")
-        except Exception as e:
-            wx_time = time.time() - wx_start
-            logging.error(f"[EXIT OPTIMIZATION] Error in final event processing after {wx_time:.3f}s: {e}")
-        # --- End Process Events ---
-
-        # Allow the default exit procedure to continue
-        total_time = time.time() - exit_start_time
-        logging.info(f"[EXIT OPTIMIZATION] Cleanup completed in {total_time:.3f}s. Proceeding with default exit.")
-        return super().OnExit() # Ensure the base class method is called
-=======
         try:
             logging.info("Application exit initiated")
 
@@ -151,5 +72,4 @@
             return super().OnExit()
         except Exception as e:
             logging.error(f"Error during application exit: {e}")
-            return super().OnExit()
->>>>>>> 0e84c069
+            return super().OnExit()