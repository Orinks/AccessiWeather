"""Simple data models for AccessiWeather.

This module provides simple dataclasses for weather information,
replacing the complex service layer architecture with straightforward data structures.
"""

from dataclasses import dataclass, field
from datetime import UTC, datetime, timedelta


@dataclass
class Location:
    """Simple location data."""

    name: str
    latitude: float
    longitude: float

    def __str__(self) -> str:
        return self.name


@dataclass
class CurrentConditions:
    """Current weather conditions."""

    temperature_f: float | None = None
    temperature_c: float | None = None
    condition: str | None = None
    humidity: int | None = None
    dewpoint_f: float | None = None
    dewpoint_c: float | None = None
    wind_speed_mph: float | None = None
    wind_speed_kph: float | None = None
    wind_direction: str | None = None
    pressure_in: float | None = None
    pressure_mb: float | None = None
    feels_like_f: float | None = None
    feels_like_c: float | None = None
    visibility_miles: float | None = None
    visibility_km: float | None = None
    uv_index: float | None = None
    last_updated: datetime | None = None

    def has_data(self) -> bool:
        """Check if we have any meaningful weather data."""
        return any(
            [
                self.temperature_f is not None,
                self.temperature_c is not None,
                self.condition is not None,
            ]
        )


@dataclass
class ForecastPeriod:
    """Single forecast period."""

    name: str
    temperature: float | None = None
    temperature_unit: str = "F"
    short_forecast: str | None = None
    detailed_forecast: str | None = None
    wind_speed: str | None = None
    wind_direction: str | None = None
    icon: str | None = None
    start_time: datetime | None = None
    end_time: datetime | None = None


@dataclass
class Forecast:
    """Weather forecast data."""

    periods: list[ForecastPeriod]
    generated_at: datetime | None = None

    def has_data(self) -> bool:
        """Check if we have any forecast data."""
        return len(self.periods) > 0


@dataclass
class HourlyForecastPeriod:
    """Single hourly forecast period."""

    start_time: datetime
    temperature: float | None = None
    temperature_unit: str = "F"
    short_forecast: str | None = None
    wind_speed: str | None = None
    wind_direction: str | None = None
    icon: str | None = None
    end_time: datetime | None = None
<<<<<<< HEAD
=======
    # Optional pressure fields for trend computation
>>>>>>> 8eadcbda
    pressure_mb: float | None = None
    pressure_in: float | None = None

    def has_data(self) -> bool:
        """Check if we have any meaningful hourly forecast data."""
        return any(
            [
                self.temperature is not None,
                self.short_forecast is not None,
                self.wind_speed is not None,
                self.pressure_mb is not None,
            ]
        )


@dataclass
class HourlyForecast:
    """Hourly weather forecast data."""

    periods: list[HourlyForecastPeriod]
    generated_at: datetime | None = None

    def has_data(self) -> bool:
        """Check if we have any hourly forecast data."""
        return len(self.periods) > 0

    def get_next_hours(self, count: int = 6) -> list[HourlyForecastPeriod]:
        """Get the next N hours of forecast data.

        Args:
            count: Number of hours to return (default: 6)

        Returns:
            List of hourly forecast periods, up to the requested count

        """
        if not self.periods:
            return []

        def _to_timestamp(dt: datetime | None, *, as_utc: bool) -> float | None:
            if dt is None:
                return None
            if as_utc:
                dt = dt.replace(tzinfo=UTC) if dt.tzinfo is None else dt.astimezone(UTC)
                return dt.timestamp()
            # Treat naive times as local clock values
            if dt.tzinfo is not None:
                dt = dt.astimezone()
            return dt.timestamp()

        has_aware_times = any(
            p.start_time and p.start_time.tzinfo is not None for p in self.periods
        )
        now_reference = datetime.now(UTC) if has_aware_times else datetime.now()
        now_ts = now_reference.timestamp()
        tolerance = timedelta(hours=1)
        tolerance_seconds = tolerance.total_seconds()

        sortable_periods: list[tuple[HourlyForecastPeriod, float]] = []
        unordered_periods: list[HourlyForecastPeriod] = []
        for period in self.periods:
            ts = _to_timestamp(period.start_time, as_utc=has_aware_times)
            if ts is None:
                unordered_periods.append(period)
            else:
                sortable_periods.append((period, ts))

        sortable_periods.sort(key=lambda item: item[1])

        upcoming: list[HourlyForecastPeriod] = []
        for period, ts in sortable_periods:
            if ts >= now_ts - tolerance_seconds:
                upcoming.append(period)
                if len(upcoming) == count:
                    break

        if upcoming:
            return upcoming[:count]

        # If there are no future periods, fall back to the earliest ordered data (including
        # any periods without start times) to avoid returning an empty list.
        fallback = [period for period, _ in sortable_periods] + unordered_periods
        return fallback[:count]


@dataclass
class TrendInsight:
    """Summary of a metric trend over a timeframe."""

    metric: str
    direction: str
    change: float | None = None
    unit: str | None = None
    timeframe_hours: int = 24
    summary: str | None = None
    sparkline: str | None = None


@dataclass
class EnvironmentalConditions:
    """Supplemental environmental metrics such as air quality and pollen."""

    air_quality_index: float | None = None
    air_quality_category: str | None = None
    air_quality_pollutant: str | None = None
    pollen_index: float | None = None
    pollen_category: str | None = None
    pollen_tree_index: float | None = None
    pollen_grass_index: float | None = None
    pollen_weed_index: float | None = None
    pollen_primary_allergen: str | None = None
    updated_at: datetime | None = None
    sources: list[str] = field(default_factory=list)

    def has_data(self) -> bool:
        return any(
            [
                self.air_quality_index is not None,
                self.pollen_index is not None,
                self.pollen_tree_index is not None,
                self.pollen_grass_index is not None,
                self.pollen_weed_index is not None,
            ]
        )


@dataclass
class WeatherAlert:
    """Weather alert/warning."""

    title: str
    description: str
    severity: str = "Unknown"
    urgency: str = "Unknown"
    certainty: str = "Unknown"
    event: str | None = None
    headline: str | None = None
    instruction: str | None = None
    onset: datetime | None = None
    expires: datetime | None = None
    areas: list[str] = field(default_factory=list)
    id: str | None = None  # NWS alert ID for unique identification
    source: str | None = None

    def __post_init__(self):
        if self.areas is None:
            self.areas = []

    def get_unique_id(self) -> str:
        """Get a unique identifier for this alert.

        Uses the NWS alert ID if available, otherwise generates one from key fields.
        """
        if self.id:
            return self.id

        # Generate ID from key fields if NWS ID not available
        key_parts = [
            self.event or "unknown",
            self.severity or "unknown",
            self.headline or self.title or "unknown",
        ]
        if self.source:
            key_parts.append(self.source)
        return "-".join(part.lower().replace(" ", "_") for part in key_parts)

    def get_content_hash(self) -> str:
        """Generate a hash of key content fields for change detection.

        This helps detect when an alert has been updated with new information.
        """
        import hashlib

        # Include key fields that would indicate a meaningful change
        content_parts = [
            self.title or "",
            self.description or "",
            self.severity or "",
            self.urgency or "",
            self.headline or "",
            self.instruction or "",
        ]

        content_string = "|".join(content_parts)
        return hashlib.md5(content_string.encode(), usedforsecurity=False).hexdigest()

    def is_expired(self) -> bool:
        """Check if this alert has expired."""
        if self.expires is None:
            return False

        now = datetime.now(UTC)
        alert_expires = self.expires

        # Ensure both datetimes are timezone-aware for comparison
        if alert_expires.tzinfo is None:
            # If alert expires time is naive, assume it's UTC
            alert_expires = alert_expires.replace(tzinfo=UTC)

        return now > alert_expires

    def get_severity_priority(self) -> int:
        """Get numeric priority for severity level (higher = more severe)."""
        severity_map = {"extreme": 5, "severe": 4, "moderate": 3, "minor": 2, "unknown": 1}
        return severity_map.get(self.severity.lower(), 1)


@dataclass
class WeatherAlerts:
    """Collection of weather alerts."""

    alerts: list[WeatherAlert]

    def has_alerts(self) -> bool:
        """Check if we have any active alerts."""
        return len(self.alerts) > 0

    def get_active_alerts(self) -> list[WeatherAlert]:
        """Get alerts that haven't expired."""
        now = datetime.now(UTC)
        active = []

        for alert in self.alerts:
            if alert.expires is None:
                active.append(alert)
            else:
                # Ensure both datetimes are timezone-aware for comparison
                alert_expires = alert.expires
                if alert_expires.tzinfo is None:
                    # If alert expires time is naive, assume it's UTC
                    alert_expires = alert_expires.replace(tzinfo=UTC)

                if alert_expires > now:
                    active.append(alert)

        return active


@dataclass
class WeatherData:
    """Complete weather data for a location."""

    location: Location
    current: CurrentConditions | None = None
    forecast: Forecast | None = None
    hourly_forecast: HourlyForecast | None = None
    discussion: str | None = None
    alerts: WeatherAlerts | None = None
    last_updated: datetime | None = None
    environmental: EnvironmentalConditions | None = None
    trend_insights: list[TrendInsight] = field(default_factory=list)
    stale: bool = False
    stale_since: datetime | None = None
    stale_reason: str | None = None

    def has_any_data(self) -> bool:
        """Check if we have any weather data."""
        return any(
            [
                self.current and self.current.has_data(),
                self.forecast and self.forecast.has_data(),
                self.hourly_forecast and self.hourly_forecast.has_data(),
                self.alerts and self.alerts.has_alerts(),
                self.environmental and self.environmental.has_data(),
            ]
        )


@dataclass
class ApiError:
    """API error information."""

    message: str
    code: str | None = None
    details: str | None = None
    timestamp: datetime | None = None

    def __post_init__(self):
        if self.timestamp is None:
            self.timestamp = datetime.now()


# Configuration data structures
@dataclass
class AppSettings:
    """Application settings."""

    temperature_unit: str = "both"  # "f", "c", or "both"
    update_interval_minutes: int = 10
    show_detailed_forecast: bool = True
    enable_alerts: bool = True
    minimize_to_tray: bool = False
    startup_enabled: bool = False
    data_source: str = "auto"  # "nws", "openmeteo", "visualcrossing", or "auto"

    # API Keys
    visual_crossing_api_key: str = ""

    # Update system settings
    auto_update_enabled: bool = True
    update_channel: str = "stable"  # GitHub release channel: "stable", "beta", or "dev"
    update_check_interval_hours: int = 24

    debug_mode: bool = False

    # Sound settings
    sound_enabled: bool = True
    sound_pack: str = "default"

    # GitHub backend settings
    github_backend_url: str = ""

    # Alert notification settings
    alert_notifications_enabled: bool = True
    alert_notify_extreme: bool = True
    alert_notify_severe: bool = True
    alert_notify_moderate: bool = True
    alert_notify_minor: bool = False
    alert_notify_unknown: bool = False
    alert_global_cooldown_minutes: int = 5
    alert_per_alert_cooldown_minutes: int = 60
    alert_escalation_cooldown_minutes: int = 15
    alert_max_notifications_per_hour: int = 10
    alert_ignored_categories: list[str] = field(default_factory=list)
    # Advanced alert audio options
    alert_sound_overrides: dict[str, str] = field(default_factory=dict)
    alert_tts_enabled: bool = False
    alert_tts_voice: str = ""
    alert_tts_rate: int = 0

    # International alert integration
    international_alerts_enabled: bool = True
    international_alerts_provider: str = "meteosalarm"

    # Trend insight configuration
    trend_insights_enabled: bool = True
    trend_hours: int = 24

    # Environmental metrics
    air_quality_enabled: bool = True
    pollen_enabled: bool = True
    air_quality_notify_threshold: int = 3

    # Offline cache
    offline_cache_enabled: bool = True
    offline_cache_max_age_minutes: int = 180

    @staticmethod
    def _as_bool(value, default: bool) -> bool:
        """Normalize common truthy/falsey representations to bool."""
        if value is None:
            return default
        if isinstance(value, bool):
            return value
        if isinstance(value, str):
            normalized = value.strip().lower()
            if normalized in {"true", "1", "yes", "on"}:
                return True
            if normalized in {"false", "0", "no", "off"}:
                return False
        if isinstance(value, (int, float)):
            return bool(value)
        return default

    def to_dict(self) -> dict:
        """Convert to dictionary for JSON serialization."""
        return {
            "temperature_unit": self.temperature_unit,
            "update_interval_minutes": self.update_interval_minutes,
            "show_detailed_forecast": self.show_detailed_forecast,
            "enable_alerts": self.enable_alerts,
            "minimize_to_tray": self.minimize_to_tray,
            "startup_enabled": self.startup_enabled,
            "data_source": self.data_source,
            "visual_crossing_api_key": self.visual_crossing_api_key,
            "auto_update_enabled": self.auto_update_enabled,
            "update_channel": self.update_channel,
            "update_check_interval_hours": self.update_check_interval_hours,
            "debug_mode": self.debug_mode,
            "sound_enabled": self.sound_enabled,
            "sound_pack": self.sound_pack,
            "github_backend_url": self.github_backend_url,
            "alert_notifications_enabled": self.alert_notifications_enabled,
            "alert_notify_extreme": self.alert_notify_extreme,
            "alert_notify_severe": self.alert_notify_severe,
            "alert_notify_moderate": self.alert_notify_moderate,
            "alert_notify_minor": self.alert_notify_minor,
            "alert_notify_unknown": self.alert_notify_unknown,
            "alert_global_cooldown_minutes": self.alert_global_cooldown_minutes,
            "alert_per_alert_cooldown_minutes": self.alert_per_alert_cooldown_minutes,
            "alert_escalation_cooldown_minutes": self.alert_escalation_cooldown_minutes,
            "alert_max_notifications_per_hour": self.alert_max_notifications_per_hour,
            "alert_ignored_categories": self.alert_ignored_categories,
            "alert_sound_overrides": self.alert_sound_overrides,
            "alert_tts_enabled": self.alert_tts_enabled,
            "alert_tts_voice": self.alert_tts_voice,
            "alert_tts_rate": self.alert_tts_rate,
            "international_alerts_enabled": self.international_alerts_enabled,
            "international_alerts_provider": self.international_alerts_provider,
            "trend_insights_enabled": self.trend_insights_enabled,
            "trend_hours": self.trend_hours,
            "air_quality_enabled": self.air_quality_enabled,
            "pollen_enabled": self.pollen_enabled,
            "air_quality_notify_threshold": self.air_quality_notify_threshold,
            "offline_cache_enabled": self.offline_cache_enabled,
            "offline_cache_max_age_minutes": self.offline_cache_max_age_minutes,
        }

    @classmethod
    def from_dict(cls, data: dict) -> "AppSettings":
        """Create from dictionary."""
        return cls(
            temperature_unit=data.get("temperature_unit", "both"),
            update_interval_minutes=data.get("update_interval_minutes", 10),
            show_detailed_forecast=data.get("show_detailed_forecast", True),
            enable_alerts=data.get("enable_alerts", True),
            minimize_to_tray=data.get("minimize_to_tray", False),
            startup_enabled=cls._as_bool(data.get("startup_enabled"), False),
            data_source=data.get("data_source", "auto"),
            visual_crossing_api_key=data.get("visual_crossing_api_key", ""),
            auto_update_enabled=data.get("auto_update_enabled", True),
            update_channel=data.get("update_channel", "stable"),
            update_check_interval_hours=data.get("update_check_interval_hours", 24),
            debug_mode=data.get("debug_mode", False),
            sound_enabled=data.get("sound_enabled", True),
            sound_pack=data.get("sound_pack", "default"),
            github_backend_url=data.get("github_backend_url", ""),
            alert_notifications_enabled=data.get("alert_notifications_enabled", True),
            alert_notify_extreme=data.get("alert_notify_extreme", True),
            alert_notify_severe=data.get("alert_notify_severe", True),
            alert_notify_moderate=data.get("alert_notify_moderate", True),
            alert_notify_minor=data.get("alert_notify_minor", False),
            alert_notify_unknown=data.get("alert_notify_unknown", False),
            alert_global_cooldown_minutes=data.get("alert_global_cooldown_minutes", 5),
            alert_per_alert_cooldown_minutes=data.get("alert_per_alert_cooldown_minutes", 60),
            alert_escalation_cooldown_minutes=data.get("alert_escalation_cooldown_minutes", 15),
            alert_max_notifications_per_hour=data.get("alert_max_notifications_per_hour", 10),
            alert_ignored_categories=data.get("alert_ignored_categories", []),
            alert_sound_overrides=data.get("alert_sound_overrides", {}),
            alert_tts_enabled=data.get("alert_tts_enabled", False),
            alert_tts_voice=data.get("alert_tts_voice", ""),
            alert_tts_rate=data.get("alert_tts_rate", 0),
            international_alerts_enabled=data.get("international_alerts_enabled", True),
            international_alerts_provider=data.get("international_alerts_provider", "meteosalarm"),
            trend_insights_enabled=data.get("trend_insights_enabled", True),
            trend_hours=data.get("trend_hours", 24),
            air_quality_enabled=data.get("air_quality_enabled", True),
            pollen_enabled=data.get("pollen_enabled", True),
            air_quality_notify_threshold=data.get("air_quality_notify_threshold", 3),
            offline_cache_enabled=data.get("offline_cache_enabled", True),
            offline_cache_max_age_minutes=data.get("offline_cache_max_age_minutes", 180),
        )

    def to_alert_settings(self):
        """Convert to AlertSettings for the alert management system."""
        from .alert_manager import AlertSettings

        settings = AlertSettings()
        settings.notifications_enabled = self.alert_notifications_enabled
        settings.sound_enabled = self.sound_enabled
        settings.global_cooldown = self.alert_global_cooldown_minutes
        settings.per_alert_cooldown = self.alert_per_alert_cooldown_minutes
        settings.escalation_cooldown = self.alert_escalation_cooldown_minutes
        settings.max_notifications_per_hour = self.alert_max_notifications_per_hour
        settings.ignored_categories = set(self.alert_ignored_categories)

        # Map severity preferences to minimum priority
        if self.alert_notify_unknown:
            settings.min_severity_priority = 1
        elif self.alert_notify_minor:
            settings.min_severity_priority = 2
        elif self.alert_notify_moderate:
            settings.min_severity_priority = 3
        elif self.alert_notify_severe:
            settings.min_severity_priority = 4
        elif self.alert_notify_extreme:
            settings.min_severity_priority = 5
        else:
            settings.min_severity_priority = 6  # Effectively disable notifications

        return settings

    def to_alert_audio_settings(self) -> "AlertAudioSettings":
        """Convert to audio-specific alert preferences."""
        return AlertAudioSettings(
            sound_overrides=dict(self.alert_sound_overrides or {}),
            tts_enabled=bool(self.alert_tts_enabled),
            tts_voice=self.alert_tts_voice or None,
            tts_rate=self.alert_tts_rate or None,
        )


@dataclass
class AlertAudioSettings:
    """Audio preferences for alert notifications."""

    sound_overrides: dict[str, str] = field(default_factory=dict)
    tts_enabled: bool = False
    tts_voice: str | None = None
    tts_rate: int | None = None


@dataclass
class AppConfig:
    """Application configuration."""

    settings: AppSettings
    locations: list[Location]
    current_location: Location | None = None

    def to_dict(self) -> dict:
        """Convert to dictionary for JSON serialization."""
        return {
            "settings": self.settings.to_dict(),
            "locations": [
                {
                    "name": loc.name,
                    "latitude": loc.latitude,
                    "longitude": loc.longitude,
                }
                for loc in self.locations
            ],
            "current_location": {
                "name": self.current_location.name,
                "latitude": self.current_location.latitude,
                "longitude": self.current_location.longitude,
            }
            if self.current_location
            else None,
        }

    @classmethod
    def from_dict(cls, data: dict) -> "AppConfig":
        """Create from dictionary."""
        settings = AppSettings.from_dict(data.get("settings", {}))

        locations = []
        for loc_data in data.get("locations", []):
            locations.append(
                Location(
                    name=loc_data["name"],
                    latitude=loc_data["latitude"],
                    longitude=loc_data["longitude"],
                )
            )

        current_location = None
        if data.get("current_location"):
            loc_data = data["current_location"]
            current_location = Location(
                name=loc_data["name"],
                latitude=loc_data["latitude"],
                longitude=loc_data["longitude"],
            )

        return cls(
            settings=settings,
            locations=locations,
            current_location=current_location,
        )

    @classmethod
    def default(cls) -> "AppConfig":
        """Create default configuration."""
        return cls(
            settings=AppSettings(),
            locations=[],
            current_location=None,
        )<|MERGE_RESOLUTION|>--- conflicted
+++ resolved
@@ -93,10 +93,7 @@
     wind_direction: str | None = None
     icon: str | None = None
     end_time: datetime | None = None
-<<<<<<< HEAD
-=======
     # Optional pressure fields for trend computation
->>>>>>> 8eadcbda
     pressure_mb: float | None = None
     pressure_in: float | None = None
 
