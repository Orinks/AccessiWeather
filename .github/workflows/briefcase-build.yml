--- conflicted
+++ resolved
@@ -63,17 +63,12 @@
 
           echo "Checking for existing release: ${TAG}"
 
-<<<<<<< HEAD
-          # Only skip build if release exists AND has artifacts
-          if gh release view "${TAG}" &>/dev/null; then
-=======
           # Force rebuild if requested via input
           if [ "${{ github.event.inputs.force_rebuild }}" == "true" ]; then
             echo "Force rebuild requested. Proceeding with build."
             echo "should_build=true" >> $GITHUB_OUTPUT
           # Only skip build if release exists AND has artifacts AND not a manual trigger
           elif gh release view "${TAG}" &>/dev/null; then
->>>>>>> 0913f171
             # Check if release has binaries/assets (not just checksums)
             ASSET_COUNT=$(gh api repos/${{ github.repository }}/releases/tags/${TAG} --jq '.assets | map(select(.name != "checksums.txt")) | length')
             if [ "$ASSET_COUNT" -gt 0 ]; then
