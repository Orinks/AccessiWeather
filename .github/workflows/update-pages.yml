name: Update GitHub Pages

# NOTE: This workflow dynamically determines which branch to checkout based on the trigger.
# For workflow_run events, it checks out the source branch that triggered the build.
# For manual triggers, it uses the specified branch or defaults to the current branch.
# For release events, it checks out the target branch of the release.
#
# IMPORTANT: This workflow runs AFTER the build workflow completes, not on direct pushes.
# This prevents duplicate runs and ensures build artifacts are available when updating pages.

# TEMPORARILY DISABLED FOR TESTING
# on:
#   # Trigger when build workflow completes successfully on main or dev branches
#   workflow_run:
#     workflows: ["Build and Package"]
#     types:
#       - completed
#     branches: [main, dev]
#   # Trigger when releases are published/edited
#   release:
#     types:
#       - published
#       - edited
#   # Manual trigger
#   workflow_dispatch:
#     inputs:
#       force_update:
#         description: 'Force update pages'
#         required: false
#         type: boolean
#         default: false
#       target_branch:
#         description: 'Target branch for build info (main/dev/both)'
#         required: false
#         type: choice
#         options:
#           - both
#           - main
#           - dev
#         default: both

# Temporary manual-only trigger for testing
on:
  workflow_dispatch:
    inputs:
      force_update:
        description: 'Force update pages'
        required: false
        type: boolean
        default: false
      target_branch:
        description: 'Target branch for build info (main/dev/both)'
        required: false
        type: choice
        options:
          - both
          - main
          - dev
        default: both

permissions:
  contents: read   # Only need read permission since we're not committing back
  pages: write
  id-token: write

# Allow only one concurrent deployment, skipping runs queued between the run in-progress and latest queued.
# However, do NOT cancel in-progress runs as we want to allow these production deployments to complete.
concurrency:
  group: "pages"
  cancel-in-progress: false

jobs:
  update-build-info:
    name: Update Build Information
    runs-on: ubuntu-latest
    if: ${{ github.event_name == 'workflow_dispatch' || github.event_name == 'release' || (github.event_name == 'workflow_run' && github.event.workflow_run.conclusion == 'success') }}

    steps:
    - name: Determine target branch
      id: target-branch
      run: |
        if [ "${{ github.event_name }}" = "workflow_run" ]; then
          # For workflow_run events, use the source branch that triggered the build
          TARGET_BRANCH="${{ github.event.workflow_run.head_branch }}"
          echo "Using source branch from workflow_run: $TARGET_BRANCH"
        elif [ "${{ github.event_name }}" = "release" ]; then
          # For release events, use the target branch of the release
          TARGET_BRANCH="${{ github.event.release.target_commitish }}"
          echo "Using target branch from release: $TARGET_BRANCH"
        elif [ "${{ github.event_name }}" = "workflow_dispatch" ]; then
          # For manual triggers, use the current branch
          TARGET_BRANCH="${{ github.ref_name }}"
          echo "Using current branch from manual trigger: $TARGET_BRANCH"
        else
          # Fallback to current branch
          TARGET_BRANCH="${{ github.ref_name }}"
          echo "Using fallback current branch: $TARGET_BRANCH"
        fi

        echo "target_branch=$TARGET_BRANCH" >> $GITHUB_OUTPUT
        echo "Final target branch: $TARGET_BRANCH"

    - name: Checkout repository
      uses: actions/checkout@v4
      with:
        ref: ${{ steps.target-branch.outputs.target_branch }}
        token: ${{ github.token }}
        fetch-depth: 0

    - name: Set up Python
<<<<<<< HEAD
      uses: actions/setup-python@v4
=======
      uses: actions/setup-python@v6
>>>>>>> 23a546a0
      with:
        python-version: "3.12"

    - name: Log trigger information
      run: |
        echo "=== Workflow Trigger Information ==="
        echo "Event name: ${{ github.event_name }}"
        echo "Repository: ${{ github.repository }}"
        echo "Ref: ${{ github.ref }}"
        echo "Target branch: ${{ steps.target-branch.outputs.target_branch }}"
        if [ "${{ github.event_name }}" = "workflow_run" ]; then
          echo "Triggered by workflow: ${{ github.event.workflow_run.name }}"
          echo "Workflow conclusion: ${{ github.event.workflow_run.conclusion }}"
          echo "Source branch: ${{ github.event.workflow_run.head_branch }}"
          echo "Source commit: ${{ github.event.workflow_run.head_sha }}"
        elif [ "${{ github.event_name }}" = "release" ]; then
          echo "Release action: ${{ github.event.action }}"
          echo "Release tag: ${{ github.event.release.tag_name }}"
          echo "Release name: ${{ github.event.release.name }}"
        elif [ "${{ github.event_name }}" = "workflow_dispatch" ]; then
          echo "Manual trigger"
          echo "Target branch input: ${{ inputs.target_branch }}"
          echo "Force update: ${{ inputs.force_update }}"
        fi
        echo "=================================="

    - name: Get latest build information
      id: build-info
      run: |
        # Get latest successful workflow runs for main and dev branches
        echo "Fetching build information..."

        # Determine which branches to fetch based on input or trigger
        TARGET_BRANCH="${{ steps.target-branch.outputs.target_branch }}"

        if [ "${{ github.event_name }}" = "workflow_dispatch" ] && [ "${{ inputs.target_branch }}" != "both" ]; then
          FETCH_BRANCHES="${{ inputs.target_branch }}"
        else
          # Always fetch both main and dev branches to show different information in each section
          # This ensures stable release shows GitHub releases and dev shows latest dev builds
          FETCH_BRANCHES="main dev"
        fi

        echo "Fetching build info for branches: $FETCH_BRANCHES"

        # Function to get latest release info for main branch
        get_release_info() {
          echo "Fetching latest release info..." >&2

          local release_info=$(curl -s -H "Authorization: token ${{ github.token }}" \
            "https://api.github.com/repos/${{ github.repository }}/releases/latest")

          local tag_name=$(echo "$release_info" | jq -r '.tag_name // empty')
          local published_at=$(echo "$release_info" | jq -r '.published_at // empty')
          local target_commitish=$(echo "$release_info" | jq -r '.target_commitish // empty')

          if [ -n "$tag_name" ] && [ "$tag_name" != "null" ] && [ "$tag_name" != "empty" ]; then
            # Remove 'v' prefix if present (e.g., v0.9.2 -> 0.9.2)
            local version=$(echo "$tag_name" | sed 's/^v//')

            # Format the date nicely
            local formatted_date=$(date -d "$published_at" "+%Y-%m-%d %H:%M UTC" 2>/dev/null || echo "$published_at")

            echo "main_version=${version}"
            echo "main_date=${formatted_date}"
            echo "main_run_id="
            echo "main_commit=${target_commitish}"

            echo "✓ Found release: version=$version, date=$formatted_date" >&2
          else
            echo "main_version=No releases available"
            echo "main_date=N/A"
            echo "main_run_id="
            echo "main_commit="
            echo "⚠ No releases found" >&2
          fi
        }

        # Function to get latest successful run info for dev branch
        get_build_info() {
          local branch=$1
          echo "Fetching build info for branch: $branch" >&2

          local run_info=$(curl -s -H "Authorization: token ${{ github.token }}" \
            "https://api.github.com/repos/${{ github.repository }}/actions/workflows/build.yml/runs?branch=${branch}&status=success&per_page=1")

          local run_id=$(echo "$run_info" | jq -r '.workflow_runs[0].id // empty')
          local run_date=$(echo "$run_info" | jq -r '.workflow_runs[0].created_at // empty')
          local commit_sha=$(echo "$run_info" | jq -r '.workflow_runs[0].head_sha // empty')

          if [ -n "$run_id" ] && [ "$run_id" != "null" ] && [ "$run_id" != "empty" ]; then
            # Get artifacts for this run
            local artifacts=$(curl -s -H "Authorization: token ${{ github.token }}" \
              "https://api.github.com/repos/${{ github.repository }}/actions/runs/${run_id}/artifacts")

            # Extract version from artifact name (assumes format: windows-installer-X.Y.Z)
            local version=$(echo "$artifacts" | jq -r '.artifacts[] | select(.name | startswith("windows-installer-")) | .name' | sed 's/windows-installer-//' | head -1)

            if [ -z "$version" ] || [ "$version" = "null" ] || [ "$version" = "" ]; then
              # Fallback: try to get version from pyproject.toml
              version=$(python -c "import tomllib; print(tomllib.load(open('pyproject.toml', 'rb'))['project']['version'])" 2>/dev/null || echo "unknown")
            fi

            # Format the date nicely
            local formatted_date=$(date -d "$run_date" "+%Y-%m-%d %H:%M UTC" 2>/dev/null || echo "$run_date")

            echo "${branch}_version=${version}"
            echo "${branch}_date=${formatted_date}"
            echo "${branch}_run_id=${run_id}"
            echo "${branch}_commit=${commit_sha}"

            echo "✓ Found build for $branch: version=$version, date=$formatted_date" >&2
          else
            echo "${branch}_version=No builds available"
            echo "${branch}_date=N/A"
            echo "${branch}_run_id="
            echo "${branch}_commit="
            echo "⚠ No successful builds found for $branch" >&2
          fi
        }

        # Get info for specified branches
        for branch in $FETCH_BRANCHES; do
          if [ "$branch" = "main" ]; then
            # For main branch, get release info from GitHub releases
            get_release_info >> $GITHUB_OUTPUT
          else
            # For other branches (dev, workflow-testing), get build info from workflow runs
            get_build_info "$branch" >> $GITHUB_OUTPUT
          fi
        done

    - name: Fetch release notes and recent commits
      run: |
        echo "📝 Fetching release notes and recent commits..."

        # Fetch latest release notes
        echo "Fetching latest release notes..."
        RELEASE_NOTES=""
        if curl -s "https://api.github.com/repos/Orinks/AccessiWeather/releases/latest" | jq -e '.body' > /dev/null 2>&1; then
          RELEASE_NOTES=$(curl -s "https://api.github.com/repos/Orinks/AccessiWeather/releases/latest" | jq -r '.body // "No release notes available."')

          # Convert markdown to basic HTML for better display
          # Replace markdown headers with HTML headers
          RELEASE_NOTES=$(echo "$RELEASE_NOTES" | sed 's/^### \(.*\)/<h5>\1<\/h5>/g')
          RELEASE_NOTES=$(echo "$RELEASE_NOTES" | sed 's/^## \(.*\)/<h4>\1<\/h4>/g')
          RELEASE_NOTES=$(echo "$RELEASE_NOTES" | sed 's/^# \(.*\)/<h3>\1<\/h3>/g')

          # Replace markdown lists with HTML lists
          RELEASE_NOTES=$(echo "$RELEASE_NOTES" | sed 's/^- \(.*\)/<li>\1<\/li>/g')
          RELEASE_NOTES=$(echo "$RELEASE_NOTES" | sed 's/^\* \(.*\)/<li>\1<\/li>/g')

          # Wrap consecutive list items in ul tags
          RELEASE_NOTES=$(echo "$RELEASE_NOTES" | sed ':a;N;$!ba;s/<li>\([^<]*\)<\/li>\n<li>/<ul><li>\1<\/li>\n<li>/g')
          RELEASE_NOTES=$(echo "$RELEASE_NOTES" | sed 's/<\/li>\n\([^<]*\)$/<\/li><\/ul>\n\1/g')
          RELEASE_NOTES=$(echo "$RELEASE_NOTES" | sed 's/<\/li>$/<\/li><\/ul>/g')

          # Replace newlines with <br> for proper HTML display
          RELEASE_NOTES=$(echo "$RELEASE_NOTES" | sed ':a;N;$!ba;s/\n\([^<]\)/<br>\1/g')

          echo "✓ Fetched release notes (${#RELEASE_NOTES} characters)"
        else
          RELEASE_NOTES="<p>No release notes available. <a href=\"https://github.com/Orinks/AccessiWeather/releases/latest\" target=\"_blank\">View on GitHub</a></p>"
          echo "⚠ No release found, using fallback message"
        fi

        # Fetch recent commits from dev branch
        echo "Fetching recent commits from dev branch..."
        DEV_COMMITS=""
        if curl -s "https://api.github.com/repos/Orinks/AccessiWeather/commits?sha=dev&per_page=3" | jq -e '.[0]' > /dev/null 2>&1; then
          DEV_COMMITS=$(curl -s "https://api.github.com/repos/Orinks/AccessiWeather/commits?sha=dev&per_page=3" | jq -r '.[] | "<li>" + .commit.message + "</li>"' | tr '\n' ' ')
          echo "✓ Fetched recent commits (${#DEV_COMMITS} characters)"
        else
          DEV_COMMITS="<li>Unable to fetch recent commits. <a href=\"https://github.com/Orinks/AccessiWeather/commits/dev\" target=\"_blank\">View on GitHub</a></li>"
          echo "⚠ Failed to fetch commits, using fallback message"
        fi

        # Save to environment for next step
        {
          echo "RELEASE_NOTES<<EOF"
          echo "$RELEASE_NOTES"
          echo "EOF"
          echo "DEV_COMMITS<<EOF"
          echo "$DEV_COMMITS"
          echo "EOF"
        } >> $GITHUB_ENV

        echo "✓ Release notes and commits data prepared"

    - name: Generate HTML from template
      run: |
        # Copy template to root directory and substitute values
        cp docs/index.template.html index.html

        # Get current timestamp
        LAST_UPDATED=$(date -u +"%Y-%m-%d %H:%M UTC")

        # Get build info values with fallbacks
        TARGET_BRANCH="${{ steps.target-branch.outputs.target_branch }}"
        MAIN_VERSION="${{ steps.build-info.outputs.main_version }}"
        MAIN_DATE="${{ steps.build-info.outputs.main_date }}"
        MAIN_COMMIT="${{ steps.build-info.outputs.main_commit }}"

        # Always use dev branch information for development section when available
        # This ensures we show different versions: stable release vs latest dev build
        DEV_VERSION="${{ steps.build-info.outputs.dev_version }}"
        DEV_DATE="${{ steps.build-info.outputs.dev_date }}"
        DEV_COMMIT="${{ steps.build-info.outputs.dev_commit }}"

        # If dev branch info is not available, fall back to target branch or generic values
        if [ -z "$DEV_VERSION" ] || [ "$DEV_VERSION" = "No builds available" ]; then
          case "$TARGET_BRANCH" in
            "main")
              DEV_VERSION="Development (latest)"
              DEV_DATE="Check nightly.link"
              DEV_COMMIT=""
              ;;
            *)
              DEV_VERSION="Development ($TARGET_BRANCH)"
              DEV_DATE="Check nightly.link"
              DEV_COMMIT=""
              ;;
          esac
        fi

        # Apply fallbacks if values are empty
        [ -z "$MAIN_VERSION" ] && MAIN_VERSION="Latest Release"
        [ -z "$MAIN_DATE" ] && MAIN_DATE="Check GitHub"
        [ -z "$MAIN_COMMIT" ] && MAIN_COMMIT=""
        [ -z "$DEV_VERSION" ] && DEV_VERSION="Development ($TARGET_BRANCH)"
        [ -z "$DEV_DATE" ] && DEV_DATE="Check nightly.link"
        [ -z "$DEV_COMMIT" ] && DEV_COMMIT=""

        # Escape special characters for sed (but preserve HTML in release notes)
        MAIN_VERSION=$(echo "$MAIN_VERSION" | sed 's/[[\.*^$()+?{|]/\\&/g')
        MAIN_DATE=$(echo "$MAIN_DATE" | sed 's/[[\.*^$()+?{|]/\\&/g')
        MAIN_COMMIT=$(echo "$MAIN_COMMIT" | sed 's/[[\.*^$()+?{|]/\\&/g')
        DEV_VERSION=$(echo "$DEV_VERSION" | sed 's/[[\.*^$()+?{|]/\\&/g')
        DEV_DATE=$(echo "$DEV_DATE" | sed 's/[[\.*^$()+?{|]/\\&/g')
        DEV_COMMIT=$(echo "$DEV_COMMIT" | sed 's/[[\.*^$()+?{|]/\\&/g')
        LAST_UPDATED_ESCAPED=$(echo "$LAST_UPDATED" | sed 's/[[\.*^$()+?{|]/\\&/g')



        # Substitute template variables with actual values
        sed -i "s/{{MAIN_VERSION}}/$MAIN_VERSION/g" index.html
        sed -i "s/{{MAIN_DATE}}/$MAIN_DATE/g" index.html
        sed -i "s/{{MAIN_COMMIT}}/$MAIN_COMMIT/g" index.html
        sed -i "s/{{DEV_VERSION}}/$DEV_VERSION/g" index.html
        sed -i "s/{{DEV_DATE}}/$DEV_DATE/g" index.html
        sed -i "s/{{DEV_COMMIT}}/$DEV_COMMIT/g" index.html
        sed -i "s/{{LAST_UPDATED}}/$LAST_UPDATED_ESCAPED/g" index.html

        # Substitute release notes and commits using a more robust method
        # Create temporary files to handle multiline content safely
        echo "$RELEASE_NOTES" > /tmp/release_notes.txt
        echo "$DEV_COMMITS" > /tmp/dev_commits.txt

        # Use awk to replace the placeholders with file content
        awk '
        /{{MAIN_RELEASE_NOTES}}/ {
            while ((getline line < "/tmp/release_notes.txt") > 0) {
                print line
            }
            close("/tmp/release_notes.txt")
            next
        }
        /{{DEV_RECENT_COMMITS}}/ {
            while ((getline line < "/tmp/dev_commits.txt") > 0) {
                print line
            }
            close("/tmp/dev_commits.txt")
            next
        }
        { print }
        ' index.html > index_tmp.html && mv index_tmp.html index.html

        echo "✓ Generated index.html from template with build info:"
        echo "  Stable Release (main): ${{ steps.build-info.outputs.main_version }} (${{ steps.build-info.outputs.main_date }})"
        echo "  Development Build (dev): $DEV_VERSION ($DEV_DATE)"
        echo "  Release notes: ${#RELEASE_NOTES} characters"
        echo "  Recent commits: ${#DEV_COMMITS} characters"
        echo "  Last updated: $LAST_UPDATED"
        echo "  Triggered by: ${{ github.event_name }}"
        echo "  Source branch: $TARGET_BRANCH"

        # Verify substitution worked
        if grep -q "{{" index.html; then
          echo "⚠ Warning: Some template variables may not have been substituted:"
          grep -o "{{[^}]*}}" index.html || true
        else
          echo "✓ All template variables successfully substituted"
        fi

        # Check if release notes and commits were added
        if grep -q "release-notes" index.html; then
          echo "✓ Release notes sections found in generated HTML"
        else
          echo "⚠ Release notes sections not found"
        fi

        # Check for specific content
        if grep -q "Recent Changes" index.html; then
          echo "✓ Recent changes section found"
        fi
        if grep -q "Release Notes" index.html; then
          echo "✓ Release notes section found"
        fi

    - name: Create nightly.link URLs documentation
      run: |
        # Get build info with fallbacks
        TARGET_BRANCH="${{ steps.target-branch.outputs.target_branch }}"
        MAIN_VERSION="${{ steps.build-info.outputs.main_version }}"
        MAIN_DATE="${{ steps.build-info.outputs.main_date }}"
        DEV_VERSION="${{ steps.build-info.outputs.dev_version }}"
        DEV_DATE="${{ steps.build-info.outputs.dev_date }}"

        [ -z "$MAIN_VERSION" ] && MAIN_VERSION="latest"
        [ -z "$MAIN_DATE" ] && MAIN_DATE="Check GitHub"
        [ -z "$DEV_VERSION" ] && DEV_VERSION="latest"
        [ -z "$DEV_DATE" ] && DEV_DATE="Check nightly.link"

        # Always use dev branch for development URLs since we always fetch dev info
        DEV_BRANCH_NAME="dev"

        cat > docs/download-links.md << EOF
        # AccessiWeather Download Links

        ## Stable Release (Main Branch)

        ### Direct Downloads:
        - **Installer**: https://nightly.link/Orinks/AccessiWeather/workflows/build/main/windows-installer-${MAIN_VERSION}.zip
        - **Portable**: https://nightly.link/Orinks/AccessiWeather/workflows/build/main/windows-portable-${MAIN_VERSION}.zip

        ## Development Release (${DEV_BRANCH_NAME^} Branch)

        ### Direct Downloads:
        - **Installer**: https://nightly.link/Orinks/AccessiWeather/workflows/build/${DEV_BRANCH_NAME}/windows-installer-${DEV_VERSION}.zip
        - **Portable**: https://nightly.link/Orinks/AccessiWeather/workflows/build/${DEV_BRANCH_NAME}/windows-portable-${DEV_VERSION}.zip

        ## How to Use

        1. Choose your preferred download:
           - **Installer**: Download and run for guided installation
           - **Portable**: Download and extract for no-install usage
        2. No GitHub login required for public downloads
        3. Links always point to the latest successful build
        4. Each download is a separate, focused package

        ## Build Information

        - **Main Version**: ${MAIN_VERSION}
        - **Main Build Date**: ${MAIN_DATE}
        - **${DEV_BRANCH_NAME^} Version**: ${DEV_VERSION}
        - **${DEV_BRANCH_NAME^} Build Date**: ${DEV_DATE}
        - **Last Updated**: $(date -u +"%Y-%m-%d %H:%M:%S UTC")

        EOF

        echo "✓ Created download links documentation for main and $DEV_BRANCH_NAME branches"

    - name: Disable Jekyll processing
      run: |
        # Create .nojekyll file to disable Jekyll processing
        # This ensures our static HTML is served as-is without Jekyll interference
        touch .nojekyll
        echo "✓ Created .nojekyll file to disable Jekyll processing"

    - name: Validate generated files
      run: |
        echo "📋 Validating generated files..."

        # Check if index.html exists and has content
        if [ -f "index.html" ]; then
          echo "✓ index.html exists ($(wc -l < index.html) lines)"

          # Check for remaining template variables
          if grep -q "{{" index.html; then
            echo "⚠ Warning: Found remaining template variables:"
            grep -n "{{[^}]*}}" index.html || true
          else
            echo "✓ No template variables remaining"
          fi

          # Check for key content
          if grep -q "AccessiWeather" index.html; then
            echo "✓ Contains expected content"
          else
            echo "❌ Missing expected content"
          fi
        else
          echo "❌ index.html not found!"
          exit 1
        fi

        # Check download-links.md
        if [ -f "docs/download-links.md" ]; then
          echo "✓ download-links.md exists ($(wc -l < docs/download-links.md) lines)"
        else
          echo "⚠ download-links.md not found"
        fi

        echo "📋 File validation complete"

    - name: Upload Pages artifact
      uses: actions/upload-pages-artifact@v4
      with:
        path: ./

  deploy-pages:
    name: Deploy to GitHub Pages
    runs-on: ubuntu-latest
    needs: update-build-info
    environment:
      name: github-pages
      url: ${{ steps.deployment.outputs.page_url }}

    steps:
    - name: Deploy to GitHub Pages
      id: deployment
      uses: actions/deploy-pages@v4<|MERGE_RESOLUTION|>--- conflicted
+++ resolved
@@ -101,18 +101,14 @@
         echo "Final target branch: $TARGET_BRANCH"
 
     - name: Checkout repository
-      uses: actions/checkout@v4
+      uses: actions/checkout@v5
       with:
         ref: ${{ steps.target-branch.outputs.target_branch }}
         token: ${{ github.token }}
         fetch-depth: 0
 
     - name: Set up Python
-<<<<<<< HEAD
-      uses: actions/setup-python@v4
-=======
       uses: actions/setup-python@v6
->>>>>>> 23a546a0
       with:
         python-version: "3.12"
 
