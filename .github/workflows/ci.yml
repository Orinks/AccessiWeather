--- conflicted
+++ resolved
@@ -32,19 +32,15 @@
 
     steps:
     - name: Checkout code
-      uses: actions/checkout@v4
+      uses: actions/checkout@v5
 
     - name: Set up Python ${{ matrix.python-version }}
-<<<<<<< HEAD
-      uses: actions/setup-python@v4
-=======
-      uses: actions/setup-python@v6
->>>>>>> 23a546a0
+      uses: actions/setup-python@v6
       with:
         python-version: ${{ matrix.python-version }}
 
     - name: Cache pip dependencies
-      uses: actions/cache@v3
+      uses: actions/cache@v4
       with:
         path: ~\AppData\Local\pip\Cache
         key: ${{ runner.os }}-pip-${{ hashFiles('**/requirements*.txt', '**/pyproject.toml') }}
@@ -75,7 +71,7 @@
         ACCESSIWEATHER_TEST_MODE: "1"
 
     - name: Upload coverage reports
-      uses: codecov/codecov-action@v3
+      uses: codecov/codecov-action@v5
       if: matrix.python-version == '3.12'
       with:
         file: ./coverage.xml
@@ -95,19 +91,15 @@
 
     steps:
     - name: Checkout code
-      uses: actions/checkout@v4
+      uses: actions/checkout@v5
 
     - name: Set up Python
-<<<<<<< HEAD
-      uses: actions/setup-python@v4
-=======
-      uses: actions/setup-python@v6
->>>>>>> 23a546a0
+      uses: actions/setup-python@v6
       with:
         python-version: "3.12"
 
     - name: Cache pip dependencies
-      uses: actions/cache@v3
+      uses: actions/cache@v4
       with:
         path: ~\AppData\Local\pip\Cache
         key: ${{ runner.os }}-lint-pip-${{ hashFiles('**/requirements*.txt', '**/pyproject.toml') }}
@@ -156,19 +148,15 @@
 
     steps:
     - name: Checkout code
-      uses: actions/checkout@v4
+      uses: actions/checkout@v5
 
     - name: Set up Python
-<<<<<<< HEAD
-      uses: actions/setup-python@v4
-=======
-      uses: actions/setup-python@v6
->>>>>>> 23a546a0
+      uses: actions/setup-python@v6
       with:
         python-version: "3.12"
 
     - name: Cache pip dependencies
-      uses: actions/cache@v3
+      uses: actions/cache@v4
       with:
         path: ~\AppData\Local\pip\Cache
         key: ${{ runner.os }}-security-pip-${{ hashFiles('**/requirements*.txt', '**/pyproject.toml') }}
@@ -230,17 +218,10 @@
 
     steps:
     - name: Checkout code
-<<<<<<< HEAD
-      uses: actions/checkout@v4
+      uses: actions/checkout@v5
 
     - name: Set up Python
-      uses: actions/setup-python@v4
-=======
-      uses: actions/checkout@v5
-
-    - name: Set up Python
-      uses: actions/setup-python@v6
->>>>>>> 23a546a0
+      uses: actions/setup-python@v6
       with:
         python-version: "3.12"
 
@@ -279,14 +260,10 @@
 
     steps:
     - name: Checkout code
-      uses: actions/checkout@v4
+      uses: actions/checkout@v5
 
     - name: Set up Python
-<<<<<<< HEAD
-      uses: actions/setup-python@v4
-=======
-      uses: actions/setup-python@v6
->>>>>>> 23a546a0
+      uses: actions/setup-python@v6
       with:
         python-version: "3.12"
 
@@ -359,14 +336,10 @@
 
     steps:
     - name: Checkout code
-      uses: actions/checkout@v4
+      uses: actions/checkout@v5
 
     - name: Set up Python
-<<<<<<< HEAD
-      uses: actions/setup-python@v4
-=======
-      uses: actions/setup-python@v6
->>>>>>> 23a546a0
+      uses: actions/setup-python@v6
       with:
         python-version: "3.12"
 
@@ -391,7 +364,7 @@
 
     steps:
     - name: Checkout code
-      uses: actions/checkout@v4
+      uses: actions/checkout@v5
 
     - name: Check all jobs status
       run: |
