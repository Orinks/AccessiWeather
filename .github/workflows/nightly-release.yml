--- conflicted
+++ resolved
@@ -31,7 +31,7 @@
       version: ${{ steps.version.outputs.version }}
     steps:
       - name: Checkout code
-        uses: actions/checkout@v6
+        uses: actions/checkout@v5
         with:
           ref: dev
           fetch-depth: 0
@@ -112,13 +112,13 @@
             installer_pattern: "*.dmg"
     steps:
       - name: Checkout code
-        uses: actions/checkout@v6
+        uses: actions/checkout@v4
         with:
           ref: dev
           fetch-depth: 0
 
       - name: Set up Python
-        uses: actions/setup-python@v6
+        uses: actions/setup-python@v5
         with:
           python-version: ${{ env.PYTHON_VERSION }}
 
@@ -154,7 +154,7 @@
           ACCESSIWEATHER_TEST_MODE: "1"
 
       - name: Upload installer artifact
-        uses: actions/upload-artifact@v5
+        uses: actions/upload-artifact@v4
         with:
           name: nightly-${{ matrix.platform }}-installer
           path: dist/${{ matrix.installer_pattern }}
@@ -162,7 +162,7 @@
 
       - name: Upload portable artifact (Windows only)
         if: matrix.platform == 'windows'
-        uses: actions/upload-artifact@v5
+        uses: actions/upload-artifact@v4
         with:
           name: nightly-windows-portable
           path: dist/AccessiWeather_Portable_v${{ needs.prepare.outputs.version }}.zip
@@ -175,12 +175,12 @@
     runs-on: ubuntu-latest
     steps:
       - name: Checkout code
-        uses: actions/checkout@v6
+        uses: actions/checkout@v4
         with:
           ref: dev
 
       - name: Download all artifacts
-        uses: actions/download-artifact@v6
+        uses: actions/download-artifact@v4
         with:
           path: dist
           pattern: nightly-*
@@ -252,11 +252,7 @@
       actions: write
     steps:
       - name: Checkout code
-<<<<<<< HEAD
-        uses: actions/checkout@v6
-=======
         uses: actions/checkout@v4
->>>>>>> 696101f5
 
       - name: Trigger update-pages workflow
         env:
