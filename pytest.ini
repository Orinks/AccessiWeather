--- conflicted
+++ resolved
@@ -8,11 +8,8 @@
 log_cli_level = INFO
 pythonpath = src
 
-<<<<<<< HEAD
-=======
 # Asyncio configuration (pytest-asyncio >= 0.21)
 asyncio_mode = auto
->>>>>>> 4123f84c
 
 # Exclude directories
 norecursedirs = __pycache__
